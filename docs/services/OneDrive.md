---
title: OneDrive Service
author: tgoodhew
description: The OneDrive Service provides a simple way to access resources on either OneDrive or OneDrive for Business (Office 365).
keywords: windows 10, uwp, uwp community toolkit, uwp toolkit, OneDrive
---

# OneDrive Service

The **OneDrive** Service provides an easy to use service helper for the [OneDrive Developer Platform](https://docs.microsoft.com/en-us/onedrive/developer/) that uses the [Microsoft Graph](https://developer.microsoft.com/en-us/graph/docs/concepts/overview). The new OneDrive API is REST API that brings together both personal and work accounts in a single authentication model. The OneDrive Service helps you:

* Initialize and authenticate with a common set of objects
* Access OneDrive, OneDrive for Business, SharePoint document libraries, and Office Groups, to allow your app the flexibility to read and store content in any of these locations with the same code
* Perform CRUD operations on OneDrive resources

## Getting Started

To use the OneDrive API, you need to have an access token that authenticates your app to a particular set of permissions for a user. In this section, you'll learn how to:

1. Register your application to get a client ID and a client secret.
2. Sign your user in to OneDrive with the specified scopes using the token flow or code flow.
3. Sign the user out (optional).

### Register Your App

To connect with Microsoft Graph, you'll need a work/school account or a Microsoft account.

1. Go to the [Microsoft Application Registration Portal.](https://apps.dev.microsoft.com/)
2. When prompted, sign in with your account credentials.
3. Find My applications and click Add an app.
4. Enter your app's name.
5. Check "Let us help you get started" and click "Create".
6. Select "Mobile and Desktop App" as the kind of app.
7. Click "Windows Desktop (.NET) Start Guided Setup".
8. Complete the guided setup flow.

After you've completed these steps, an application ID is created for your app and displayed on your new app's properties page.

### Authentication

Before your app can make requests to OneDrive, it needs a user to authenticate and authorize the application to have access to their data. Microsoft Graph, OneDrive, and SharePoint support using a standard OAuth2 or Open ID Connect authorization flow. Requests to Microsoft Graph are authenticated using bearer tokens obtained from one of these flows.

#### Manifest capabilities for authentication

You will need to add:

< Capability Name="privateNetworkClientServer" />

to your application manifest to enable AAD authentication. Capabilities in the manifest are described in more detail in this document [Capability](https://docs.microsoft.com/en-us/uwp/schemas/appxpackage/appxmanifestschema/element-capability)

Authentication, sign-in and permission scopes are discussed in more detail in this document, [Authorization and sign-in for OneDrive in Microsoft Graph](https://docs.microsoft.com/en-us/onedrive/developer/rest-api/getting-started/graph-oauth)

### Testing access to the OneDrive API
Registering your applicatioin creates an App ID/Client and you can simply paste that into the Client Id field inside of the OneDrive services page.  To use the new flow, you need to select the "Work Or School Accounts Or Microsoft Account" authentication provider option.

## Syntax

### Initialization

```csharp
<<<<<<< HEAD
// By default the service silently connects the current Windows user if Windows is associated with a Microsoft Account
var folder = await OneDriveService.Instance.RootFolderAsync();
=======

// Using the new converged authentication of the Microsoft Graph we can simply
// call the Initialize method on the OneDriveService singleton when initializing
// in UWP applications
Microsoft.Toolkit.Uwp.Services.OneDrive.OneDriveService.Instance.Initialize
    (appClientId, 
     scopes, 
     null, 
     null);

>>>>>>> 4d2095c5
```

### Defining scopes
More information on scopes can be found in this document [Authentication scopes](https://docs.microsoft.com/en-us/onedrive/developer/rest-api/getting-started/msa-oauth#authentication-scopes)

```csharp
<<<<<<< HEAD
// if Windows is associated with a Microsoft account, and your project is associated with the Store then you may use OnlineId for seamless login. If you are doing this and initializing from a background task, then you need to explictly request that no credentials prompt be displayed.
OneDriveService.Instance.Initialize(Microsoft.OneDrive.Sdk.OnlineIdAuthenticationProvider.PromptType.DoNotPrompt);

// if Windows is not associated with a Microsoft Account, you need to initialize the service using an authentication provider AccountProviderType.Msa or AccountProviderType.Adal
OneDriveService.Instance.Initialize(appClientId, AccountProviderType.Msa, OneDriveScopes.OfflineAccess | OneDriveScopes.ReadWrite);
=======

// If the user hasn't selected a scope then set it to FilesReadAll
if (scopes == null)
{
    scopes = new string[] { MicrosoftGraphScope.FilesReadAll };
}
>>>>>>> 4d2095c5
```

### Login
```csharp

// Login
if (!await OneDriveService.Instance.LoginAsync())
{
    throw new Exception("Unable to sign in");
}
```

### Retrieve the root of your OneDrive

```csharp

var folder = await OneDriveService.Instance.RootFolderForMeAsync();

```

### Retrieving files

```csharp
// Once you have a reference to the Root Folder you can get a list of all items
// List the Items from the current folder
var OneDriveItems = await folder.GetItemsAsync();
do
{
	//Get the next page of items
    OneDriveItems = await folder.NextItemsAsync();   
}
while (OneDriveItems != null);
```

### Creating folders

```csharp
// Then from there you can play with folders and files
// Create Folder
<<<<<<< HEAD
var level1Folder = await rootFolder.CreateFolderAsync("Level1");

var level2Folder = await level1Folder.CreateFolderAsync("Level2");

var level3Folder = await level2Folder.CreateFolderAsync("Level3");
=======
string newFolderName = await OneDriveSampleHelpers.InputTextDialogAsync("New Folder Name");
if (!string.IsNullOrEmpty(newFolderName))
{
    await folder.StorageFolderPlatformService.CreateFolderAsync(newFolderName, CreationCollisionOption.GenerateUniqueName);
}
>>>>>>> 4d2095c5
```

### Navigating subfolders

```csharp
<<<<<<< HEAD
// You can get a sub folder by path
var level3Folder = await rootFolder.GetFolderAsync("Level1/Level2/Level3");
=======

var currentFolder = await _graphCurrentFolder.GetFolderAsync(item.Name);
OneDriveItemsList.ItemsSource = await currentFolder.GetItemsAsync(20);
_graphCurrentFolder = currentFolder;
>>>>>>> 4d2095c5
```

### Moving, copying and renaming items

```csharp
<<<<<<< HEAD
// Move Folder
var result=await level3Folder.MoveAsync(rootFolder);
=======

// OneDrive API treats all items the same whether file, folder, etc.
// Move item
await _onedriveStorageItem.MoveAsync(targetonedriveStorageFolder);
>>>>>>> 4d2095c5

// Copy Folder
await _onedriveStorageItem.CopyAsync(targetonedriveStorageFolder);

// Rename Folder
<<<<<<< HEAD
await level3Folder.RenameAsync("NewLevel3");
=======
await _onedriveStorageItem.RenameAsync("NewLevel3");

>>>>>>> 4d2095c5
```

### Creating or uploading files less than 4MB

```csharp
<<<<<<< HEAD
// Create new files
var selectedFile = await OpenLocalFileAsync(); // e.g. using file picker
=======

// Open the local file or create a local file if brand new
var selectedFile = await OpenLocalFileAsync();
>>>>>>> 4d2095c5
if (selectedFile != null)
{
    using (var localStream = await selectedFile.OpenReadAsync())
    {
        var fileCreated = await folder.StorageFolderPlatformService.CreateFileAsync(selectedFile.Name, CreationCollisionOption.GenerateUniqueName, localStream);
    }
}
```

### Creating or uploading files - that exceed 4MB

```csharp
<<<<<<< HEAD
// If the file exceed the Maximum size (ie 4MB) use the UploadFileAsync method instead
var largeFileCreated = await folder.UploadFileAsync(selectedFile.Name, localStream, CreationCollisionOption.GenerateUniqueName, 320 * 1024);
```

### Moving, copying and renaming files

```csharp
// You can also Move, Copy or Rename a file
await fileCreated.MoveAsync(destFolder);
await fileCreated.CopyAsync(destFolder);
await fileCreated.RenameAsync("newName");
=======

var selectedFile = await OpenLocalFileAsync();
if (selectedFile != null)
    {
        using (var localStream = await selectedFile.OpenReadAsync())
        {
            Shell.Current.DisplayWaitRing = true;

            // If the file exceed the Maximum size (ie 4MB)
            var largeFileCreated = await folder.StorageFolderPlatformService.UploadFileAsync(selectedFile.Name, localStream, CreationCollisionOption.GenerateUniqueName, 320 * 1024);
        }
    }
}

>>>>>>> 4d2095c5
```
### Downloading files

```csharp
// Download a file and save the content in a local file
<<<<<<< HEAD
var remoteFile=await level3Folder.GetFile("NewFile.docx"); 

using (var remoteStream = await remoteFile.OpenAsync())
 {
     byte[] buffer = new byte[remoteStream.Size];
     var localBuffer = await remoteStream.ReadAsync(buffer.AsBuffer(), (uint)remoteStream.Size, InputStreamOptions.ReadAhead);
	 var localFolder = ApplicationData.Current.LocalFolder;
     var myLocalFile = await localFolder.CreateFileAsync($"{oneDriveFile.Name}", CreationCollisionOption.GenerateUniqueName);
     using (var localStream = await myLocalFile.OpenAsync(FileAccessMode.ReadWrite))
     {
         await localStream.WriteAsync(localBuffer);
         await localStream.FlushAsync();
     }
 }
=======
// Convert the storage item to a storage file
var oneDriveFile = (Toolkit.Services.OneDrive.OneDriveStorageFile)item;
using (var remoteStream = (await oneDriveFile.StorageFilePlatformService.OpenAsync()) as IRandomAccessStream)
{
    // Use a helper method to open local filestream and write to it 
    await SaveToLocalFolder(remoteStream, oneDriveFile.Name);
}

>>>>>>> 4d2095c5
```

### Retrieving file thumbnails

```csharp
<<<<<<< HEAD
// At last you can get the thumbnail of a file
var stream = await file.GetThumbnailAsync(ThumbnailSize.Large)
Windows.UI.Xaml.Controls.Image thumbnail = new Windows.UI.Xaml.Controls.Image();
BitmapImage bmp = new BitmapImage();
await bmp.SetSourceAsync(streamTodDisplay);
thumbnail.Source = bmp;
=======

var file = (Toolkit.Services.OneDrive.OneDriveStorageItem)((AppBarButton)e.OriginalSource).DataContext;
using (var stream = (await file.StorageItemPlatformService.GetThumbnailAsync(Toolkit.Services.MicrosoftGraph.MicrosoftGraphEnums.ThumbnailSize.Large)) as IRandomAccessStream)
{
    // Use a helper method to display the images on the xaml view
    await OneDriveSampleHelpers.DisplayThumbnail(stream, "thumbnail");
}

>>>>>>> 4d2095c5
```
  
## Sample Code

[OneDrive Service Sample Page Source](https://github.com/Microsoft/UWPCommunityToolkit/tree/master/Microsoft.Toolkit.Uwp.SampleApp/SamplePages/OneDrive%20Service). You can see this in action in [UWP Community Toolkit Sample App](https://www.microsoft.com/store/apps/9NBLGGH4TLCQ).

## Requirements

| Device family | Universal, 10.0.14393.0 or higher |
| --- | --- |
| Namespace | Microsoft.Toolkit.Uwp.Services |
| NuGet package | [Microsoft.Toolkit.Uwp.Services](https://www.nuget.org/packages/Microsoft.Toolkit.Uwp.Services/) |

## API

* [OneDrive Service source code](https://github.com/Microsoft/UWPCommunityToolkit/tree/master/Microsoft.Toolkit.Uwp.Services/Services/OneDrive)<|MERGE_RESOLUTION|>--- conflicted
+++ resolved
@@ -58,11 +58,6 @@
 ### Initialization
 
 ```csharp
-<<<<<<< HEAD
-// By default the service silently connects the current Windows user if Windows is associated with a Microsoft Account
-var folder = await OneDriveService.Instance.RootFolderAsync();
-=======
-
 // Using the new converged authentication of the Microsoft Graph we can simply
 // call the Initialize method on the OneDriveService singleton when initializing
 // in UWP applications
@@ -71,28 +66,17 @@
      scopes, 
      null, 
      null);
-
->>>>>>> 4d2095c5
 ```
 
 ### Defining scopes
 More information on scopes can be found in this document [Authentication scopes](https://docs.microsoft.com/en-us/onedrive/developer/rest-api/getting-started/msa-oauth#authentication-scopes)
 
 ```csharp
-<<<<<<< HEAD
-// if Windows is associated with a Microsoft account, and your project is associated with the Store then you may use OnlineId for seamless login. If you are doing this and initializing from a background task, then you need to explictly request that no credentials prompt be displayed.
-OneDriveService.Instance.Initialize(Microsoft.OneDrive.Sdk.OnlineIdAuthenticationProvider.PromptType.DoNotPrompt);
-
-// if Windows is not associated with a Microsoft Account, you need to initialize the service using an authentication provider AccountProviderType.Msa or AccountProviderType.Adal
-OneDriveService.Instance.Initialize(appClientId, AccountProviderType.Msa, OneDriveScopes.OfflineAccess | OneDriveScopes.ReadWrite);
-=======
-
 // If the user hasn't selected a scope then set it to FilesReadAll
 if (scopes == null)
 {
     scopes = new string[] { MicrosoftGraphScope.FilesReadAll };
 }
->>>>>>> 4d2095c5
 ```
 
 ### Login
@@ -132,71 +116,40 @@
 ```csharp
 // Then from there you can play with folders and files
 // Create Folder
-<<<<<<< HEAD
-var level1Folder = await rootFolder.CreateFolderAsync("Level1");
-
-var level2Folder = await level1Folder.CreateFolderAsync("Level2");
-
-var level3Folder = await level2Folder.CreateFolderAsync("Level3");
-=======
 string newFolderName = await OneDriveSampleHelpers.InputTextDialogAsync("New Folder Name");
 if (!string.IsNullOrEmpty(newFolderName))
 {
     await folder.StorageFolderPlatformService.CreateFolderAsync(newFolderName, CreationCollisionOption.GenerateUniqueName);
 }
->>>>>>> 4d2095c5
 ```
 
 ### Navigating subfolders
 
 ```csharp
-<<<<<<< HEAD
-// You can get a sub folder by path
-var level3Folder = await rootFolder.GetFolderAsync("Level1/Level2/Level3");
-=======
-
 var currentFolder = await _graphCurrentFolder.GetFolderAsync(item.Name);
 OneDriveItemsList.ItemsSource = await currentFolder.GetItemsAsync(20);
 _graphCurrentFolder = currentFolder;
->>>>>>> 4d2095c5
 ```
 
 ### Moving, copying and renaming items
 
 ```csharp
-<<<<<<< HEAD
-// Move Folder
-var result=await level3Folder.MoveAsync(rootFolder);
-=======
-
 // OneDrive API treats all items the same whether file, folder, etc.
 // Move item
 await _onedriveStorageItem.MoveAsync(targetonedriveStorageFolder);
->>>>>>> 4d2095c5
 
 // Copy Folder
 await _onedriveStorageItem.CopyAsync(targetonedriveStorageFolder);
 
 // Rename Folder
-<<<<<<< HEAD
-await level3Folder.RenameAsync("NewLevel3");
-=======
 await _onedriveStorageItem.RenameAsync("NewLevel3");
-
->>>>>>> 4d2095c5
 ```
 
 ### Creating or uploading files less than 4MB
 
 ```csharp
-<<<<<<< HEAD
-// Create new files
-var selectedFile = await OpenLocalFileAsync(); // e.g. using file picker
-=======
-
 // Open the local file or create a local file if brand new
 var selectedFile = await OpenLocalFileAsync();
->>>>>>> 4d2095c5
 if (selectedFile != null)
 {
     using (var localStream = await selectedFile.OpenReadAsync())
@@ -209,20 +162,6 @@
 ### Creating or uploading files - that exceed 4MB
 
 ```csharp
-<<<<<<< HEAD
-// If the file exceed the Maximum size (ie 4MB) use the UploadFileAsync method instead
-var largeFileCreated = await folder.UploadFileAsync(selectedFile.Name, localStream, CreationCollisionOption.GenerateUniqueName, 320 * 1024);
-```
-
-### Moving, copying and renaming files
-
-```csharp
-// You can also Move, Copy or Rename a file
-await fileCreated.MoveAsync(destFolder);
-await fileCreated.CopyAsync(destFolder);
-await fileCreated.RenameAsync("newName");
-=======
-
 var selectedFile = await OpenLocalFileAsync();
 if (selectedFile != null)
     {
@@ -235,29 +174,11 @@
         }
     }
 }
-
->>>>>>> 4d2095c5
 ```
 ### Downloading files
 
 ```csharp
 // Download a file and save the content in a local file
-<<<<<<< HEAD
-var remoteFile=await level3Folder.GetFile("NewFile.docx"); 
-
-using (var remoteStream = await remoteFile.OpenAsync())
- {
-     byte[] buffer = new byte[remoteStream.Size];
-     var localBuffer = await remoteStream.ReadAsync(buffer.AsBuffer(), (uint)remoteStream.Size, InputStreamOptions.ReadAhead);
-	 var localFolder = ApplicationData.Current.LocalFolder;
-     var myLocalFile = await localFolder.CreateFileAsync($"{oneDriveFile.Name}", CreationCollisionOption.GenerateUniqueName);
-     using (var localStream = await myLocalFile.OpenAsync(FileAccessMode.ReadWrite))
-     {
-         await localStream.WriteAsync(localBuffer);
-         await localStream.FlushAsync();
-     }
- }
-=======
 // Convert the storage item to a storage file
 var oneDriveFile = (Toolkit.Services.OneDrive.OneDriveStorageFile)item;
 using (var remoteStream = (await oneDriveFile.StorageFilePlatformService.OpenAsync()) as IRandomAccessStream)
@@ -265,30 +186,17 @@
     // Use a helper method to open local filestream and write to it 
     await SaveToLocalFolder(remoteStream, oneDriveFile.Name);
 }
-
->>>>>>> 4d2095c5
 ```
 
 ### Retrieving file thumbnails
 
 ```csharp
-<<<<<<< HEAD
-// At last you can get the thumbnail of a file
-var stream = await file.GetThumbnailAsync(ThumbnailSize.Large)
-Windows.UI.Xaml.Controls.Image thumbnail = new Windows.UI.Xaml.Controls.Image();
-BitmapImage bmp = new BitmapImage();
-await bmp.SetSourceAsync(streamTodDisplay);
-thumbnail.Source = bmp;
-=======
-
 var file = (Toolkit.Services.OneDrive.OneDriveStorageItem)((AppBarButton)e.OriginalSource).DataContext;
 using (var stream = (await file.StorageItemPlatformService.GetThumbnailAsync(Toolkit.Services.MicrosoftGraph.MicrosoftGraphEnums.ThumbnailSize.Large)) as IRandomAccessStream)
 {
     // Use a helper method to display the images on the xaml view
     await OneDriveSampleHelpers.DisplayThumbnail(stream, "thumbnail");
 }
-
->>>>>>> 4d2095c5
 ```
   
 ## Sample Code
