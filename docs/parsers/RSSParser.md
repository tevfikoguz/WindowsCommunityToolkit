---
title: RSS Parser
author: williamabradley
description: The RSS Parser allows you to parse an RSS content String into RSS Schema.
<<<<<<< HEAD
keywords: uwp community toolkit, uwp toolkit, microsoft community toolkit, microsoft toolkit, rss, rss parsing, parser
=======
keywords: windows community toolkit, uwp community toolkit, uwp toolkit, microsoft community toolkit, microsoft toolkit, rss, rss parsing, parser
>>>>>>> 20a8f7fe
dev_langs:
  - csharp
  - vb
---

# RSS Parser

The [RssParser](https://docs.microsoft.com/en-us/dotnet/api/microsoft.toolkit.parsers.rss.rssparser) class allows you to parse a RSS content String into a RSS Schema.

## Example

```csharp
public async void ParseRSS()
{
    string feed = null;

    using (var client = new HttpClient())
    {
        try
        {
            feed = await client.GetStringAsync("https://visualstudiomagazine.com/rss-feeds/news.aspx");
        }
        catch { }
    }

    if (feed != null)
    {
        var parser = new RssParser();
        var rss = parser.Parse(feed);

        foreach (var element in rss)
        {
            Console.WriteLine($"Title: {element.Title}");
			Console.WriteLine($"Summary: {element.Summary}");
        }
    }
}
```
```vb
Public Async Sub ParseRSS()
    Dim feed As String = Nothing
    Using client = New HttpClient()
        Try
            feed = Await client.GetStringAsync("https://visualstudiomagazine.com/rss-feeds/news.aspx")
        Catch
        End Try
    End Using

    If feed IsNot Nothing Then
        Dim parser = New RssParser()
        Dim rss = parser.Parse(feed)
        For Each element In rss
            Console.WriteLine($"Title: {element.Title}")
            Console.WriteLine($"Summary: {element.Summary}")
        Next
    End If
End Sub
```

## Classes

| Class | Purpose |
| --- | --- |
| **Microsoft.Toolkit.Parsers.Rss.RssParser** | Parser for Parsing RSS Strings into RSS Schema. |
| **Microsoft.Toolkit.Parsers.Rss.RssSchema** | Schema for Parsing RSS. |

### RssParser

#### Methods

| Methods | Return Type | Description |
| -- | -- | -- |
| Parse(string) | IEnumerable\<RssSchema\> | Parse an RSS content string into RSS Schema. |

## Sample Code

[RSS Parser Sample Page Source](https://github.com/Microsoft/UWPCommunityToolkit/blob/master/Microsoft.Toolkit.Uwp.SampleApp/SamplePages/RssParser/RssParserPage.xaml.cs).

You can see this in action in [Windows Community Toolkit Sample App](https://www.microsoft.com/store/apps/9NBLGGH4TLCQ).

## Requirements

| Implementation | .NET Standard 1.4. |
| -- | -- |
| Namespace | Microsoft.Toolkit.Parsers |
| NuGet package | [Microsoft.Toolkit.Parsers](https://www.nuget.org/packages/Microsoft.Toolkit.Parsers/)  |

## API Source Code

- [RSS Parser source code](https://github.com/Microsoft/UWPCommunityToolkit/tree/master/Microsoft.Toolkit.Parsers/Rss)<|MERGE_RESOLUTION|>--- conflicted
+++ resolved
@@ -2,11 +2,7 @@
 title: RSS Parser
 author: williamabradley
 description: The RSS Parser allows you to parse an RSS content String into RSS Schema.
-<<<<<<< HEAD
-keywords: uwp community toolkit, uwp toolkit, microsoft community toolkit, microsoft toolkit, rss, rss parsing, parser
-=======
 keywords: windows community toolkit, uwp community toolkit, uwp toolkit, microsoft community toolkit, microsoft toolkit, rss, rss parsing, parser
->>>>>>> 20a8f7fe
 dev_langs:
   - csharp
   - vb
