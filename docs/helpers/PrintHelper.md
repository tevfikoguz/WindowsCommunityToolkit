--- conflicted
+++ resolved
@@ -1,13 +1,8 @@
 ---
 title: Print Helper
 author: nmetulev
-<<<<<<< HEAD
-description: The PrintHelper is a UWP Community Toolkit helper class that enables the rendering of a framework element per page for printing purposes
-keywords: windows 10, uwp, uwp community toolkit, uwp toolkit, PrintHelper
-=======
 description: The PrintHelper is a Windows Community Toolkit helper class that enables the rendering of a framework element per page for printing purposes
 keywords: windows 10, uwp, windows community toolkit, uwp community toolkit, uwp toolkit, PrintHelper
->>>>>>> 20a8f7fe
 dev_langs:
   - csharp
   - vb
@@ -125,11 +120,7 @@
 printHelper.OnPrintSucceeded += PrintHelper_OnPrintSucceeded
 
 ' Start printing process
-<<<<<<< HEAD
-Await printHelper.ShowPrintUIAsync("UWP Community Toolkit Sample App")
-=======
 Await printHelper.ShowPrintUIAsync("Windows Community Toolkit Sample App")
->>>>>>> 20a8f7fe
 
 ' Event handlers
 
@@ -164,14 +155,6 @@
 ' Start printing process
 Await printHelper.ShowPrintUIAsync("Windows Community Toolkit Sample App", True)
 ```
-```vb
-' Create a new PrintHelper instance
-' "container" is a XAML panel that will be used to get the list of printable controls. 
-Dim printHelper = New PrintHelper(container)
-
-' Start printing process
-Await printHelper.ShowPrintUIAsync("UWP Community Toolkit Sample App", True)
-```
 
 **Using custom default settings:**
 
@@ -241,24 +224,6 @@
 
 ' Start printing process
 Await _printHelper.ShowPrintUIAsync("Windows Community Toolkit Sample App", printHelperOptions)
-```
-```vb
-' Create a new PrintHelper instance
-' "container" is a XAML panel that will be used to get the list of printable controls.
-' "defaultPrintHelperOptions" is a PrintHelperOptions instance that will be used to get the default options for printing.
-Dim printHelper = New PrintHelper(container, defaultPrintHelperOptions)
-
-' Create a new PrintHelperOptions instance
-Dim printHelperOptions = New PrintHelperOptions()
-
-' Add options that you want to be displayed on the print dialog
-printHelperOptions.AddDisplayOption(StandardPrintTaskOptions.Orientation)
-
-' Set preselected settings
-printHelperOptions.Orientation = PrintOrientation.Landscape
-
-' Start printing process
-Await _printHelper.ShowPrintUIAsync("UWP Community Toolkit Sample App", printHelperOptions)
 ```
 
 **Print a list with each item on a separate page with static header and page number:**
@@ -326,31 +291,6 @@
 
   Await printHelper.ShowPrintUIAsync("Windows Community Toolkit Sample App", printHelperOptions)
 ```
-```vb
-  Dim printHelper = New PrintHelper(container)
-  Dim pageNumber = 0
-  For Each item In PrintSampleItems
-      Dim grid = New Grid()
-      grid.RowDefinitions.Add(New RowDefinition() With {.Height = GridLength.Auto})
-      grid.RowDefinitions.Add(New RowDefinition() With {.Height = New GridLength(1, GridUnitType.Star)})
-      grid.RowDefinitions.Add(New RowDefinition() With {.Height = GridLength.Auto})
-      Dim header = New TextBlock With {.Text = "UWP Community Toolkit Sample App - Print Helper - Custom Print", .Margin = New Thickness(0, 0, 0, 20)}
-      Grid.SetRow(header, 0)
-      grid.Children.Add(header)
-      Dim cont = New ContentControl()
-      cont.ContentTemplate = TryCast(Resources("CustomPrintTemplate"), DataTemplate)
-      cont.DataContext = item
-      Grid.SetRow(cont, 1)
-      grid.Children.Add(cont)
-      pageNumber += 1
-      Dim footer = New TextBlock With {.Text = String.Format("page {0}", pageNumber), .Margin = New Thickness(0, 20, 0, 0)}
-      Grid.SetRow(footer, 2)
-      grid.Children.Add(footer)
-      printHelper.AddFrameworkElementToPrint(grid)
-  Next
-
-  Await printHelper.ShowPrintUIAsync("UWP Community Toolkit Sample App", printHelperOptions)
-```
 
 ## Requirements
 
