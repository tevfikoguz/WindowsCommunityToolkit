--- conflicted
+++ resolved
@@ -2,11 +2,7 @@
 title: BladeView XAML Control
 author: nmetulev
 description: The BladeView provides a container to host blades as extra detail pages in, for example, a master-detail scenario.
-<<<<<<< HEAD
-keywords: windows 10, uwp, uwp community toolkit, uwp toolkit, BladeView, XAML Control, xaml
-=======
 keywords: windows 10, uwp, windows community toolkit, uwp community toolkit, uwp toolkit, BladeView, XAML Control, xaml
->>>>>>> 20a8f7fe
 dev_langs:
   - csharp
   - vb
