--- conflicted
+++ resolved
@@ -2,11 +2,7 @@
 title: Carousel XAML Control
 author: nmetulev
 description: The Carousel control inherits from ItemsControl, representing a nice and smooth carousel.
-<<<<<<< HEAD
-keywords: windows 10, uwp, uwp community toolkit, uwp toolkit, carousel, xaml control, xaml
-=======
 keywords: windows 10, uwp, windows community toolkit, uwp community toolkit, uwp toolkit, carousel, xaml control, xaml
->>>>>>> 20a8f7fe
 dev_langs:
   - csharp
   - vb
