--- conflicted
+++ resolved
@@ -2,11 +2,7 @@
 title: 
 author: GitHub_UserName
 description: describe your control in one sentence
-<<<<<<< HEAD
-keywords: windows 10, uwp, uwp community toolkit, uwp toolkit, your control name
-=======
 keywords: windows 10, uwp, windows community toolkit, uwp community toolkit, uwp toolkit, your control name
->>>>>>> 20a8f7fe
 dev_langs:
   - csharp
 ---
