--- conflicted
+++ resolved
@@ -41,7 +41,6 @@
 
 ## Properties
 
-<<<<<<< HEAD
 | Property | Type | Description |
 | -- | -- | -- |
 | OffsetX | float | The offset on the x axis |
@@ -50,8 +49,6 @@
 | Delay | double | The delay for the animation to begin |
 | EasingType | EasingType | Used to describe how the animation interpolates between keyframes |
 
-=======
->>>>>>> 4c471950
 ### EasingType
 
 You can change the way how the animation interpolates between keyframes by defining the EasingType.
@@ -106,12 +103,7 @@
     **Sample Output**
 
     ![Use Case 2 Output](../resources/images/Animations/Offset/Use-Case-1.gif)
-<<<<<<< HEAD
 - Use this to create chaining animations with other animations. Visit the [AnimationSet](https://docs.microsoft.com/windows/uwpcommunitytoolkit/animations/animationset) documentation for more information.
-=======
-
-- Use this to create chaining animations with other animations. Visit the [AnimationSet](\AnimationSet.md) documentation for more information.
->>>>>>> 4c471950
 
     **Sample Code**
 
@@ -140,13 +132,9 @@
 
 ## API
 
-<<<<<<< HEAD
 * [Offset source code](https://github.com/Microsoft/UWPCommunityToolkit/blob/master/Microsoft.Toolkit.Uwp.UI.Animations/Behaviors/Offset.cs)
 
 ## Related Topics
 
 - [AnimationSet Class](https://docs.microsoft.com/windows/uwpcommunitytoolkit/animations/animationset)
-- [Storyboard Class](https://docs.microsoft.com/uwp/api/Windows.UI.Xaml.Media.Animation.Storyboard)
-=======
-* [Offset source code](https://github.com/Microsoft/UWPCommunityToolkit/blob/master/Microsoft.Toolkit.Uwp.UI.Animations/Behaviors/Offset.cs)
->>>>>>> 4c471950
+- [Storyboard Class](https://docs.microsoft.com/uwp/api/Windows.UI.Xaml.Media.Animation.Storyboard)