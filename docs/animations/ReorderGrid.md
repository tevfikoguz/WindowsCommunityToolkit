--- conflicted
+++ resolved
@@ -2,11 +2,7 @@
 title: ReorderGridAnimation
 author: nmetulev
 description: The ReorderGridAnimation class allows your GridView controls to animate items into position when the size of the GridView changes.
-<<<<<<< HEAD
-keywords: windows 10, uwp, uwp community toolkit, uwp toolkit, ReorderGridAnimation
-=======
 keywords: windows 10, uwp, windows community toolkit, uwp community toolkit, uwp toolkit, ReorderGridAnimation
->>>>>>> 20a8f7fe
 dev_langs:
   - csharp
   - vb
