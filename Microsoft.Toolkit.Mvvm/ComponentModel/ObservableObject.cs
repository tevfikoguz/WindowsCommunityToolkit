--- conflicted
+++ resolved
@@ -489,7 +489,6 @@
         }
 
         /// <summary>
-<<<<<<< HEAD
         /// An interface for task notifiers of a specified type.
         /// </summary>
         /// <typeparam name="TTask">The type of value to store.</typeparam>
@@ -535,9 +534,6 @@
 
         /// <summary>
         /// A wrapping class that can hold a <see cref="Task{T}"/> value.
-=======
-        /// Throws an <see cref="ArgumentException"/> when a given <see cref="Expression{TDelegate}"/> is invalid for a property field.
->>>>>>> a8293f72
         /// </summary>
         /// <typeparam name="T">The type of value for the wrapped <see cref="Task{T}"/> instance.</typeparam>
         protected sealed class TaskNotifier<T> : ITaskNotifier<Task<T>>
@@ -567,13 +563,5 @@
                 return notifier?.task;
             }
         }
-
-        /// <summary>
-        /// Throws an <see cref="ArgumentException"/> when a given <see cref="Expression{TDelegate}"/> is invalid for a property.
-        /// </summary>
-        private static void ThrowArgumentExceptionForInvalidPropertyExpression()
-        {
-            throw new ArgumentException("The given expression must be in the form () => MyModel.MyProperty");
-        }
     }
 }