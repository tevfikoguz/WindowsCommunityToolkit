﻿<ResourceDictionary xmlns="http://schemas.microsoft.com/winfx/2006/xaml/presentation"
                    xmlns:x="http://schemas.microsoft.com/winfx/2006/xaml"
                    xmlns:controls="using:Microsoft.Toolkit.Uwp.UI.Controls">
    <Style TargetType="controls:AdaptiveGridView">
        <Setter Property="Template">
            <Setter.Value>
                <ControlTemplate TargetType="controls:AdaptiveGridView">
                    <Grid>
<<<<<<< HEAD
                        <ContentPresenter Width="{TemplateBinding ItemWidth}"
                                          Height="{TemplateBinding ItemHeight}"
                                          x:Name="templateProxy"
                                          ContentTemplate="{TemplateBinding ItemTemplate}"
                                          Visibility="Collapsed" />
                        <GridView HorizontalAlignment="Stretch"
                                  x:Name="ListView"
=======
						<ContentPresenter x:Name="templateProxy" Width="{TemplateBinding ItemWidth}" Height="{TemplateBinding ItemHeight}" ContentTemplate="{TemplateBinding ItemTemplate}" Visibility="Collapsed" />

                        <GridView HorizontalAlignment="Stretch" x:Name="ListView"
>>>>>>> e34a5a60
                                  IsItemClickEnabled="{TemplateBinding IsItemClickEnabled}"
                                  IsSwipeEnabled="False"
                                  IsTabStop="False"
<<<<<<< HEAD
                                  ItemsSource="{TemplateBinding ItemsSource}"
                                  ScrollViewer.VerticalScrollBarVisibility="Hidden"
                                  ScrollViewer.VerticalScrollMode="{TemplateBinding VerticalScrollMode}"
                                  SelectionMode="{TemplateBinding SelectionMode}">
=======
                                  ScrollViewer.VerticalScrollMode="{TemplateBinding ScrollViewer.VerticalScrollMode}"
                                  ScrollViewer.VerticalScrollBarVisibility="{TemplateBinding ScrollViewer.VerticalScrollBarVisibility}"
                                  ItemsSource="{TemplateBinding ItemsSource}">

>>>>>>> e34a5a60
                            <GridView.ItemTemplate>
                                <DataTemplate>
                                    <ContentPresenter Width="{Binding Width,
                                                                      ElementName=templateProxy}"
                                                      Height="{Binding Height,
                                                                       ElementName=templateProxy}"
                                                      ContentTemplate="{Binding ContentTemplate,
                                                                                ElementName=templateProxy}" />
                                </DataTemplate>
                            </GridView.ItemTemplate>
                        </GridView>
                    </Grid>
                </ControlTemplate>
            </Setter.Value>
        </Setter>
    </Style>
</ResourceDictionary><|MERGE_RESOLUTION|>--- conflicted
+++ resolved
@@ -1,49 +1,29 @@
-﻿<ResourceDictionary xmlns="http://schemas.microsoft.com/winfx/2006/xaml/presentation"
-                    xmlns:x="http://schemas.microsoft.com/winfx/2006/xaml"
-                    xmlns:controls="using:Microsoft.Toolkit.Uwp.UI.Controls">
-    <Style TargetType="controls:AdaptiveGridView">
+﻿<ResourceDictionary
+    xmlns="http://schemas.microsoft.com/winfx/2006/xaml/presentation" 
+    xmlns:x="http://schemas.microsoft.com/winfx/2006/xaml"
+    xmlns:controls="using:Microsoft.Toolkit.Uwp.UI.Controls">
+	<Style TargetType="controls:AdaptiveGridView">
         <Setter Property="Template">
             <Setter.Value>
-                <ControlTemplate TargetType="controls:AdaptiveGridView">
+				<ControlTemplate TargetType="controls:AdaptiveGridView">
                     <Grid>
-<<<<<<< HEAD
-                        <ContentPresenter Width="{TemplateBinding ItemWidth}"
-                                          Height="{TemplateBinding ItemHeight}"
-                                          x:Name="templateProxy"
-                                          ContentTemplate="{TemplateBinding ItemTemplate}"
-                                          Visibility="Collapsed" />
-                        <GridView HorizontalAlignment="Stretch"
-                                  x:Name="ListView"
-=======
 						<ContentPresenter x:Name="templateProxy" Width="{TemplateBinding ItemWidth}" Height="{TemplateBinding ItemHeight}" ContentTemplate="{TemplateBinding ItemTemplate}" Visibility="Collapsed" />
 
                         <GridView HorizontalAlignment="Stretch" x:Name="ListView"
->>>>>>> e34a5a60
                                   IsItemClickEnabled="{TemplateBinding IsItemClickEnabled}"
+                                  SelectionMode="{TemplateBinding SelectionMode}"
                                   IsSwipeEnabled="False"
                                   IsTabStop="False"
-<<<<<<< HEAD
-                                  ItemsSource="{TemplateBinding ItemsSource}"
-                                  ScrollViewer.VerticalScrollBarVisibility="Hidden"
-                                  ScrollViewer.VerticalScrollMode="{TemplateBinding VerticalScrollMode}"
-                                  SelectionMode="{TemplateBinding SelectionMode}">
-=======
                                   ScrollViewer.VerticalScrollMode="{TemplateBinding ScrollViewer.VerticalScrollMode}"
                                   ScrollViewer.VerticalScrollBarVisibility="{TemplateBinding ScrollViewer.VerticalScrollBarVisibility}"
                                   ItemsSource="{TemplateBinding ItemsSource}">
 
->>>>>>> e34a5a60
                             <GridView.ItemTemplate>
                                 <DataTemplate>
-                                    <ContentPresenter Width="{Binding Width,
-                                                                      ElementName=templateProxy}"
-                                                      Height="{Binding Height,
-                                                                       ElementName=templateProxy}"
-                                                      ContentTemplate="{Binding ContentTemplate,
-                                                                                ElementName=templateProxy}" />
-                                </DataTemplate>
+									<ContentPresenter Width="{Binding Width, ElementName=templateProxy}" Height="{Binding Height, ElementName=templateProxy}" ContentTemplate="{Binding ContentTemplate, ElementName=templateProxy}" />
+								</DataTemplate>
                             </GridView.ItemTemplate>
-                        </GridView>
+                        </GridView> 
                     </Grid>
                 </ControlTemplate>
             </Setter.Value>
