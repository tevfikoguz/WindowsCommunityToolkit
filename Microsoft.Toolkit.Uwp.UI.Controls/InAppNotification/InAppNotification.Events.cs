// Licensed to the .NET Foundation under one or more agreements.
// The .NET Foundation licenses this file to you under the MIT license.
// See the LICENSE file in the project root for more information.

using System;
using Windows.UI.Xaml;
using Windows.UI.Xaml.Automation.Peers;

namespace Microsoft.Toolkit.Uwp.UI.Controls
{
    /// <summary>
    /// In App Notification defines a control to show local notification in the app.
    /// </summary>
    public partial class InAppNotification
    {
        /// <summary>
        /// Event raised when the notification is opening
        /// </summary>
        public event InAppNotificationOpeningEventHandler Opening;

        /// <summary>
        /// Event raised when the notification is opened
        /// </summary>
        public event EventHandler Opened;

        /// <summary>
        /// Event raised when the notification is closing
        /// </summary>
        public event InAppNotificationClosingEventHandler Closing;

        /// <summary>
        /// Event raised when the notification is closed
        /// </summary>
        public event InAppNotificationClosedEventHandler Closed;

        private static void AutomateTextNotification(AutomationPeer peer, string message)
        {
            if (peer != null)
            {
                peer.SetFocus();
                peer.RaiseNotificationEvent(
                    AutomationNotificationKind.Other,
                    AutomationNotificationProcessing.ImportantMostRecent,
                    StringExtensions.GetLocalized("WindowsCommunityToolkit_InAppNotification_Events_NewNotificationMessage", "/Microsoft.Toolkit.Uwp.UI.Controls/Resources") + message,
                    Guid.NewGuid().ToString());
            }
        }

        private void DismissButton_Click(object sender, RoutedEventArgs e)
        {
            Dismiss(InAppNotificationDismissKind.User);
        }

        private void DismissTimer_Tick(object sender, object e)
        {
            Dismiss(InAppNotificationDismissKind.Timeout);
        }

        private void OnCurrentStateChanged(object sender, VisualStateChangedEventArgs e)
        {
            switch (e.NewState.Name)
            {
<<<<<<< HEAD
                _openAnimationTimer.Stop();
                Opened?.Invoke(this, EventArgs.Empty);
                RaiseAutomationNotification();
            }
        }

        private void RaiseAutomationNotification()
        {
            if (!AutomationPeer.ListenerExists(AutomationEvents.LiveRegionChanged))
            {
                return;
=======
                case StateContentVisible:
                    OnNotificationVisible();
                    break;
                case StateContentCollapsed:
                    OnNotificationCollapsed();
                    break;
            }
        }

        private void OnNotificationVisible()
        {
            Opened?.Invoke(this, EventArgs.Empty);
            SetValue(AutomationProperties.NameProperty, StringExtensions.GetLocalized("WindowsCommunityToolkit_InAppNotification_NameProperty", "/Microsoft.Toolkit.Uwp.UI.Controls/Resources"));
            if (ContentTemplateRoot != null)
            {
                var peer = FrameworkElementAutomationPeer.CreatePeerForElement(ContentTemplateRoot);
                if (Content?.GetType() == typeof(string))
                {
                    AutomateTextNotification(peer, Content.ToString());
                }
>>>>>>> a21a44f4
            }

            var peer = FrameworkElementAutomationPeer.CreatePeerForElement(this);
            peer.RaiseAutomationEvent(AutomationEvents.LiveRegionChanged);
        }

        private void OnNotificationCollapsed()
        {
            Closed?.Invoke(this, new InAppNotificationClosedEventArgs(_lastDismissKind));
            Visibility = Visibility.Collapsed;
        }
    }
}<|MERGE_RESOLUTION|>--- conflicted
+++ resolved
@@ -33,19 +33,6 @@
         /// </summary>
         public event InAppNotificationClosedEventHandler Closed;
 
-        private static void AutomateTextNotification(AutomationPeer peer, string message)
-        {
-            if (peer != null)
-            {
-                peer.SetFocus();
-                peer.RaiseNotificationEvent(
-                    AutomationNotificationKind.Other,
-                    AutomationNotificationProcessing.ImportantMostRecent,
-                    StringExtensions.GetLocalized("WindowsCommunityToolkit_InAppNotification_Events_NewNotificationMessage", "/Microsoft.Toolkit.Uwp.UI.Controls/Resources") + message,
-                    Guid.NewGuid().ToString());
-            }
-        }
-
         private void DismissButton_Click(object sender, RoutedEventArgs e)
         {
             Dismiss(InAppNotificationDismissKind.User);
@@ -60,19 +47,6 @@
         {
             switch (e.NewState.Name)
             {
-<<<<<<< HEAD
-                _openAnimationTimer.Stop();
-                Opened?.Invoke(this, EventArgs.Empty);
-                RaiseAutomationNotification();
-            }
-        }
-
-        private void RaiseAutomationNotification()
-        {
-            if (!AutomationPeer.ListenerExists(AutomationEvents.LiveRegionChanged))
-            {
-                return;
-=======
                 case StateContentVisible:
                     OnNotificationVisible();
                     break;
@@ -85,19 +59,7 @@
         private void OnNotificationVisible()
         {
             Opened?.Invoke(this, EventArgs.Empty);
-            SetValue(AutomationProperties.NameProperty, StringExtensions.GetLocalized("WindowsCommunityToolkit_InAppNotification_NameProperty", "/Microsoft.Toolkit.Uwp.UI.Controls/Resources"));
-            if (ContentTemplateRoot != null)
-            {
-                var peer = FrameworkElementAutomationPeer.CreatePeerForElement(ContentTemplateRoot);
-                if (Content?.GetType() == typeof(string))
-                {
-                    AutomateTextNotification(peer, Content.ToString());
-                }
->>>>>>> a21a44f4
-            }
-
-            var peer = FrameworkElementAutomationPeer.CreatePeerForElement(this);
-            peer.RaiseAutomationEvent(AutomationEvents.LiveRegionChanged);
+            RaiseAutomationNotification();
         }
 
         private void OnNotificationCollapsed()
@@ -105,5 +67,16 @@
             Closed?.Invoke(this, new InAppNotificationClosedEventArgs(_lastDismissKind));
             Visibility = Visibility.Collapsed;
         }
+
+        private void RaiseAutomationNotification()
+        {
+            if (!AutomationPeer.ListenerExists(AutomationEvents.LiveRegionChanged))
+            {
+                return;
+            }
+
+            var peer = FrameworkElementAutomationPeer.CreatePeerForElement(this);
+            peer.RaiseAutomationEvent(AutomationEvents.LiveRegionChanged);
+        }
     }
 }