--- conflicted
+++ resolved
@@ -49,11 +49,7 @@
                                 BorderBrush="{ThemeResource SystemControlMSEdgeNotificationButtonBorderBrush}"
                                 BorderThickness="2">
                             <ContentPresenter x:Name="Text"
-<<<<<<< HEAD
-                                              Content="{TemplateBinding Content}"
                                               AutomationProperties.AccessibilityView="Raw"
-=======
->>>>>>> a21a44f4
                                               HorizontalAlignment="{TemplateBinding HorizontalContentAlignment}"
                                               VerticalAlignment="{TemplateBinding VerticalContentAlignment}"
                                               Content="{TemplateBinding Content}" />
