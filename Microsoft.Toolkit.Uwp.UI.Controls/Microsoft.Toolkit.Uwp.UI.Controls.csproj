﻿<Project Sdk="MSBuild.Sdk.Extras">

  <PropertyGroup>
    <TargetFramework>uap10.0</TargetFramework>
    <Title>Windows Community Toolkit Controls</Title>
    <Description>This library provides XAML user controls. It is part of the Windows Community Toolkit.</Description>
    <PackageTags>UWP Toolkit Windows Controls XAML Hamburger Range WrapPanel Adaptive Markdown</PackageTags>

  </PropertyGroup>

<<<<<<< HEAD
  <ItemGroup>
    <None Remove="RemoteDevicePicker\RemoteDevicePicker.xaml" />
  </ItemGroup>


=======
>>>>>>> 8c1a0b2e
  <ItemGroup>

    <PackageReference Include="ColorCode.UWP" Version="2.0.3" />
    <PackageReference Include="Robmikh.CompositionSurfaceFactory" Version="0.7.3" />

    <PackageReference Include="System.ValueTuple" Version="4.4.0" />
    <ProjectReference Include="..\Microsoft.Toolkit.Uwp.UI.Animations\Microsoft.Toolkit.Uwp.UI.Animations.csproj" />
    <ProjectReference Include="..\Microsoft.Toolkit.Parsers\Microsoft.Toolkit.Parsers.csproj" />
  </ItemGroup>
 
  <ItemGroup>
    <None Include="VisualStudioToolsManifest.xml" Pack="true" PackagePath="tools" />
    <None Include="$(OutDir)\Design\$(MSBuildProjectName).Design.dll" Pack="true" PackagePath="lib\$(TargetFramework)\Design" />
  </ItemGroup>
 
  <ItemGroup>
    <Page Update="RemoteDevicePicker\RemoteDevicePicker.xaml">
      <SubType>Designer</SubType>
      <Generator>MSBuild:Compile</Generator>
    </Page>
  </ItemGroup>
  
  <Import Project="$(MSBuildSDKExtrasTargets)" Condition="Exists('$(MSBuildSDKExtrasTargets)')" />

  <!-- https://weblogs.asp.net/rweigelt/disable-warnings-in-generated-c-files-of-uwp-app -->
  <Target Name="PragmaWarningDisablePrefixer" AfterTargets="MarkupCompilePass2">
    <ItemGroup>
      <GeneratedCSFiles Include="**\*.g.cs;**\*.g.i.cs" />
    </ItemGroup>
    <Message Text="CSFiles: @(GeneratedCSFiles->'&quot;%(Identity)&quot;')" />
    <Exec Command="for %%f in (@(GeneratedCSFiles->'&quot;%(Identity)&quot;')) do echo #pragma warning disable &gt; %%f.temp &amp;&amp; type %%f &gt;&gt; %%f.temp &amp;&amp; move /y %%f.temp %%f &gt; NUL" />
  </Target>
</Project><|MERGE_RESOLUTION|>--- conflicted
+++ resolved
@@ -8,14 +8,7 @@
 
   </PropertyGroup>
 
-<<<<<<< HEAD
-  <ItemGroup>
-    <None Remove="RemoteDevicePicker\RemoteDevicePicker.xaml" />
-  </ItemGroup>
 
-
-=======
->>>>>>> 8c1a0b2e
   <ItemGroup>
 
     <PackageReference Include="ColorCode.UWP" Version="2.0.3" />
