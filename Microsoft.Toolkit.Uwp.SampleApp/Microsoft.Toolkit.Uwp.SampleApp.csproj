--- conflicted
+++ resolved
@@ -529,11 +529,8 @@
     <Content Include="SamplePages\GazeInteraction\GazeInteractionCode.bind" />
     <Content Include="SamplePages\GazeTracing\GazeTracingCode.bind" />
     <Content Include="SamplePages\InfiniteCanvas\InfiniteCanvas.bind" />
-<<<<<<< HEAD
     <Content Include="SamplePages\PlannerTaskList\PlannerTaskListXaml.bind" />
-=======
     <Content Include="SamplePages\DataGrid\DataGridCode.bind" />
->>>>>>> 530e1c9c
   </ItemGroup>
   <ItemGroup>
     <Compile Include="App.xaml.cs">
