--- conflicted
+++ resolved
@@ -328,11 +328,8 @@
     <Content Include="SamplePages\PrintHelper\PrintHelperCode.bind" />
     <Content Include="SamplePages\SystemInformation\SystemInformationCode.bind" />
     <Content Include="SamplePages\DispatcherHelper\DispatcherHelperCode.bind" />
-<<<<<<< HEAD
     <Content Include="SamplePages\Loading\LoadingCode.bind" />
-=======
     <Content Include="SamplePages\TextBoxMask\TextBoxMask.bind" />
->>>>>>> 0c111c24
   </ItemGroup>
   <ItemGroup>
     <Compile Include="App.xaml.cs">
