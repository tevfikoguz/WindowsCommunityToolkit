--- conflicted
+++ resolved
@@ -281,13 +281,10 @@
     <Content Include="Icons\More.png" />
     <Content Include="Icons\Notifications.png" />
     <Content Include="Icons\Services.png" />
-<<<<<<< HEAD
     <Content Include="SamplePages\PeoplePicker\PeoplePicker.png" />
     <Content Include="SamplePages\ProfileCard\ProfileCard.png" />
-=======
     <Content Include="SamplePages\UniformGrid\UniformGrid.png" />
     <Content Include="SamplePages\DockPanel\DockPanel.png" />
->>>>>>> ac28af2d
     <Content Include="SamplePages\AdaptiveGridView\AdaptiveGridView.png" />
     <Content Include="SamplePages\AdvancedCollectionView\AdvancedCollectionView.png" />
     <Content Include="SamplePages\BackdropGammaTransferBrush\BackdropGammaTransferBrush.png" />
