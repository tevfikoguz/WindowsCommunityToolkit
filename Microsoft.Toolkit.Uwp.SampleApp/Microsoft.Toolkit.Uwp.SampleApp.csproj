--- conflicted
+++ resolved
@@ -686,16 +686,13 @@
       <Generator>MSBuild:Compile</Generator>
       <SubType>Designer</SubType>
     </Page>
-<<<<<<< HEAD
-
     <Page Include="SamplePages\TextToolbar\TextToolbarPage.xaml">
       <Generator>MSBuild:Compile</Generator>
       <SubType>Designer</SubType>
-=======
+    </Page>
     <Page Include="SamplePages\ListViewBase\ListViewBasePage.xaml">
       <SubType>Designer</SubType>
       <Generator>MSBuild:Compile</Generator>
->>>>>>> 02f66613
     </Page>
     <Page Include="SamplePages\Menu\MenuPage.xaml">
       <Generator>MSBuild:Compile</Generator>
