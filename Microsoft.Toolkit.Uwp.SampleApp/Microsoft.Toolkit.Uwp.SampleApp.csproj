﻿<?xml version="1.0" encoding="utf-8"?>
<Project ToolsVersion="14.0" DefaultTargets="Build" xmlns="http://schemas.microsoft.com/developer/msbuild/2003">
  <Import Project="$(MSBuildExtensionsPath)\$(MSBuildToolsVersion)\Microsoft.Common.props" Condition="Exists('$(MSBuildExtensionsPath)\$(MSBuildToolsVersion)\Microsoft.Common.props')" />
  <PropertyGroup>
    <Configuration Condition=" '$(Configuration)' == '' ">Debug</Configuration>
    <Platform Condition=" '$(Platform)' == '' ">x86</Platform>
    <ProjectGuid>{719C43C6-8753-4395-ADAA-2FCC70F76BF3}</ProjectGuid>
    <OutputType>AppContainerExe</OutputType>
    <AppDesignerFolder>Properties</AppDesignerFolder>
    <RootNamespace>Microsoft.Toolkit.Uwp.SampleApp</RootNamespace>
    <AssemblyName>Microsoft.Toolkit.Uwp.SampleApp</AssemblyName>
    <DefaultLanguage>en-US</DefaultLanguage>
    <TargetPlatformIdentifier>UAP</TargetPlatformIdentifier>
    <TargetPlatformVersion>10.0.15063.0</TargetPlatformVersion>
    <TargetPlatformMinVersion>10.0.10586.0</TargetPlatformMinVersion>
    <MinimumVisualStudioVersion>14</MinimumVisualStudioVersion>
    <FileAlignment>512</FileAlignment>
    <ProjectTypeGuids>{A5A43C5B-DE2A-4C0C-9213-0A381AF9435A};{FAE04EC0-301F-11D3-BF4B-00C04F79EFBC}</ProjectTypeGuids>
    <PackageCertificateKeyFile>Microsoft.Toolkit.Uwp.SampleApp_TemporaryKey.pfx</PackageCertificateKeyFile>
    <AppxAutoIncrementPackageRevision>True</AppxAutoIncrementPackageRevision>
    <AppxBundle>Always</AppxBundle>
    <AppxBundlePlatforms>x64</AppxBundlePlatforms>
  </PropertyGroup>
  <PropertyGroup Condition="'$(Configuration)|$(Platform)' == 'Debug|x86'">
    <DebugSymbols>true</DebugSymbols>
    <OutputPath>bin\x86\Debug\</OutputPath>
    <DefineConstants>DEBUG;TRACE;NETFX_CORE;WINDOWS_UWP</DefineConstants>
    <NoWarn>;2008</NoWarn>
    <DebugType>full</DebugType>
    <PlatformTarget>x86</PlatformTarget>
    <UseVSHostingProcess>false</UseVSHostingProcess>
    <ErrorReport>prompt</ErrorReport>
    <Prefer32Bit>true</Prefer32Bit>
    <DocumentationFile>
    </DocumentationFile>
    <CodeAnalysisRuleSet>microsoft.toolkit.uwp.sampleapp.ruleset</CodeAnalysisRuleSet>
  </PropertyGroup>
  <PropertyGroup Condition="'$(Configuration)|$(Platform)' == 'Release|x86'">
    <OutputPath>bin\x86\Release\</OutputPath>
    <DefineConstants>TRACE;NETFX_CORE;WINDOWS_UWP</DefineConstants>
    <Optimize>true</Optimize>
    <NoWarn>;2008</NoWarn>
    <DebugType>pdbonly</DebugType>
    <PlatformTarget>x86</PlatformTarget>
    <UseVSHostingProcess>false</UseVSHostingProcess>
    <ErrorReport>prompt</ErrorReport>
    <Prefer32Bit>true</Prefer32Bit>
    <UseDotNetNativeToolchain>true</UseDotNetNativeToolchain>
    <RunCodeAnalysis>true</RunCodeAnalysis>
    <TreatWarningsAsErrors>true</TreatWarningsAsErrors>
    <DocumentationFile>
    </DocumentationFile>
    <CodeAnalysisRuleSet>microsoft.toolkit.uwp.sampleapp.ruleset</CodeAnalysisRuleSet>
  </PropertyGroup>
  <PropertyGroup Condition="'$(Configuration)|$(Platform)' == 'Debug|ARM'">
    <DebugSymbols>true</DebugSymbols>
    <OutputPath>bin\ARM\Debug\</OutputPath>
    <DefineConstants>DEBUG;TRACE;NETFX_CORE;WINDOWS_UWP</DefineConstants>
    <NoWarn>;2008</NoWarn>
    <DebugType>full</DebugType>
    <PlatformTarget>ARM</PlatformTarget>
    <UseVSHostingProcess>false</UseVSHostingProcess>
    <ErrorReport>prompt</ErrorReport>
    <Prefer32Bit>true</Prefer32Bit>
    <CodeAnalysisRuleSet>microsoft.toolkit.uwp.sampleapp.ruleset</CodeAnalysisRuleSet>
  </PropertyGroup>
  <PropertyGroup Condition="'$(Configuration)|$(Platform)' == 'Release|ARM'">
    <OutputPath>bin\ARM\Release\</OutputPath>
    <DefineConstants>TRACE;NETFX_CORE;WINDOWS_UWP</DefineConstants>
    <Optimize>true</Optimize>
    <NoWarn>;2008</NoWarn>
    <DebugType>pdbonly</DebugType>
    <PlatformTarget>ARM</PlatformTarget>
    <UseVSHostingProcess>false</UseVSHostingProcess>
    <ErrorReport>prompt</ErrorReport>
    <Prefer32Bit>true</Prefer32Bit>
    <UseDotNetNativeToolchain>true</UseDotNetNativeToolchain>
    <RunCodeAnalysis>true</RunCodeAnalysis>
    <TreatWarningsAsErrors>true</TreatWarningsAsErrors>
    <DocumentationFile>
    </DocumentationFile>
    <CodeAnalysisRuleSet>microsoft.toolkit.uwp.sampleapp.ruleset</CodeAnalysisRuleSet>
  </PropertyGroup>
  <PropertyGroup Condition="'$(Configuration)|$(Platform)' == 'Debug|x64'">
    <DebugSymbols>true</DebugSymbols>
    <OutputPath>bin\x64\Debug\</OutputPath>
    <DefineConstants>DEBUG;TRACE;NETFX_CORE;WINDOWS_UWP</DefineConstants>
    <NoWarn>;2008</NoWarn>
    <DebugType>full</DebugType>
    <PlatformTarget>x64</PlatformTarget>
    <UseVSHostingProcess>false</UseVSHostingProcess>
    <ErrorReport>prompt</ErrorReport>
    <Prefer32Bit>true</Prefer32Bit>
    <CodeAnalysisRuleSet>microsoft.toolkit.uwp.sampleapp.ruleset</CodeAnalysisRuleSet>
  </PropertyGroup>
  <PropertyGroup Condition="'$(Configuration)|$(Platform)' == 'Release|x64'">
    <OutputPath>bin\x64\Release\</OutputPath>
    <DefineConstants>TRACE;NETFX_CORE;WINDOWS_UWP</DefineConstants>
    <Optimize>true</Optimize>
    <NoWarn>;2008</NoWarn>
    <DebugType>pdbonly</DebugType>
    <PlatformTarget>x64</PlatformTarget>
    <UseVSHostingProcess>false</UseVSHostingProcess>
    <ErrorReport>prompt</ErrorReport>
    <Prefer32Bit>true</Prefer32Bit>
    <UseDotNetNativeToolchain>true</UseDotNetNativeToolchain>
    <RunCodeAnalysis>true</RunCodeAnalysis>
    <TreatWarningsAsErrors>true</TreatWarningsAsErrors>
    <DocumentationFile>
    </DocumentationFile>
    <CodeAnalysisRuleSet>microsoft.toolkit.uwp.sampleapp.ruleset</CodeAnalysisRuleSet>
  </PropertyGroup>
  <ItemGroup>
    <!-- A reference to the entire .Net Framework and Windows SDK are automatically included -->
    <Content Include="Assets\Helpers.png" />
    <Content Include="Assets\NotificationAssets\Cloudy-Square.png" />
    <Content Include="Assets\NotificationAssets\Cloudy.png" />
    <Content Include="Assets\NotificationAssets\Drizzle-Square.png" />
    <Content Include="Assets\NotificationAssets\Drizzle.png" />
    <Content Include="Assets\NotificationAssets\Haze-Square.png" />
    <Content Include="Assets\NotificationAssets\Haze.png" />
    <Content Include="Assets\NotificationAssets\Mostly Cloudy-Background.jpg" />
    <Content Include="Assets\NotificationAssets\Mostly Cloudy-Square.png" />
    <Content Include="Assets\NotificationAssets\Mostly Cloudy.png" />
    <Content Include="Assets\NotificationAssets\Slight Drizzle-Square.png" />
    <Content Include="Assets\NotificationAssets\Slight Drizzle.png" />
    <Content Include="Assets\NotificationAssets\Snow-Square.png" />
    <Content Include="Assets\NotificationAssets\Snow.png" />
    <Content Include="Assets\NotificationAssets\Sunny-Square.png" />
    <Content Include="Assets\NotificationAssets\Sunny.png" />
    <Content Include="Assets\NotificationAssets\Thunderstorms-Square.png" />
    <Content Include="Assets\NotificationAssets\Thunderstorms.png" />
    <Content Include="Assets\People\dave.png" />
    <Content Include="Assets\People\david.png" />
    <Content Include="Assets\People\giorgio.png" />
    <Content Include="Assets\People\jeff.png" />
    <Content Include="Assets\People\nikola.png" />
    <Content Include="Assets\People\pete.png" />
    <Content Include="Assets\People\petri.png" />
    <Content Include="Assets\People\shen.png" />
    <Content Include="Assets\People\vlad.png" />
    <Content Include="Assets\Photos\BigFourSummerHeat.jpg" />
    <Content Include="Assets\Photos\BisonBadlandsChillin.jpg" />
    <Content Include="Assets\Photos\ColumbiaRiverGorge.jpg" />
    <Content Include="Assets\Photos\GiantSlabInOregon.jpg" />
    <Content Include="Assets\Photos\GrandTetons.jpg" />
    <Content Include="Assets\Photos\ImageExPlaceholder.jpg" />
    <Content Include="Assets\Photos\LakeAnnMushroom.jpg" />
    <Content Include="Assets\Photos\LunchBreak.jpg" />
    <Content Include="Assets\Photos\MilkyWayStHelensHikePurple.jpg" />
    <Content Include="Assets\Photos\MitchellButtes.jpg" />
    <Content Include="Assets\Photos\MultnomahFalls.jpg" />
    <Content Include="Assets\Photos\NorthernCascadesReflection.jpg" />
    <Content Include="Assets\Photos\NovemberHikeWaterfall.jpg" />
    <Content Include="Assets\Photos\OregonWineryNamaste.jpg" />
    <Content Include="Assets\Photos\Owl.jpg" />
    <Content Include="Assets\Photos\PaintedHillsPathway.jpg" />
    <Content Include="Assets\Photos\RunningDogPacificCity.jpg" />
    <Content Include="Assets\Photos\ShootingOnAutoOnTheDrone.jpg" />
    <Content Include="Assets\Photos\SmithnRockDownTheRiverView.jpg" />
    <Content Include="Assets\Photos\SnowyInterbayt.jpg" />
    <Content Include="Assets\Photos\SpeedTripleAtristsPoint.jpg" />
    <Content Include="Assets\Photos\Van.jpg" />
    <Content Include="Assets\Photos\WestSeattleView.jpg" />
    <Content Include="Assets\ToolkitLogoTransparent.png" />
    <Content Include="Assets\UWPCommunityToolkitSampleAppAppList.scale-100.png" />
    <Content Include="Assets\UWPCommunityToolkitSampleAppAppList.scale-125.png" />
    <Content Include="Assets\UWPCommunityToolkitSampleAppAppList.scale-150.png" />
    <Content Include="Assets\UWPCommunityToolkitSampleAppAppList.scale-200.png" />
    <Content Include="Assets\UWPCommunityToolkitSampleAppAppList.scale-400.png" />
    <Content Include="Assets\UWPCommunityToolkitSampleAppAppList.targetsize-16.png" />
    <Content Include="Assets\UWPCommunityToolkitSampleAppAppList.targetsize-16_altform-unplated.png" />
    <Content Include="Assets\UWPCommunityToolkitSampleAppAppList.targetsize-20.png" />
    <Content Include="Assets\UWPCommunityToolkitSampleAppAppList.targetsize-20_altform-unplated.png" />
    <Content Include="Assets\UWPCommunityToolkitSampleAppAppList.targetsize-24.png" />
    <Content Include="Assets\UWPCommunityToolkitSampleAppAppList.targetsize-24_altform-unplated.png" />
    <Content Include="Assets\UWPCommunityToolkitSampleAppAppList.targetsize-256.png" />
    <Content Include="Assets\UWPCommunityToolkitSampleAppAppList.targetsize-256_altform-unplated.png" />
    <Content Include="Assets\UWPCommunityToolkitSampleAppAppList.targetsize-30.png" />
    <Content Include="Assets\UWPCommunityToolkitSampleAppAppList.targetsize-30_altform-unplated.png" />
    <Content Include="Assets\UWPCommunityToolkitSampleAppAppList.targetsize-32.png" />
    <Content Include="Assets\UWPCommunityToolkitSampleAppAppList.targetsize-32_altform-unplated.png" />
    <Content Include="Assets\UWPCommunityToolkitSampleAppAppList.targetsize-36.png" />
    <Content Include="Assets\UWPCommunityToolkitSampleAppAppList.targetsize-36_altform-unplated.png" />
    <Content Include="Assets\UWPCommunityToolkitSampleAppAppList.targetsize-40.png" />
    <Content Include="Assets\UWPCommunityToolkitSampleAppAppList.targetsize-40_altform-unplated.png" />
    <Content Include="Assets\UWPCommunityToolkitSampleAppAppList.targetsize-48.png" />
    <Content Include="Assets\UWPCommunityToolkitSampleAppAppList.targetsize-48_altform-unplated.png" />
    <Content Include="Assets\UWPCommunityToolkitSampleAppAppList.targetsize-60.png" />
    <Content Include="Assets\UWPCommunityToolkitSampleAppAppList.targetsize-60_altform-unplated.png" />
    <Content Include="Assets\UWPCommunityToolkitSampleAppAppList.targetsize-64.png" />
    <Content Include="Assets\UWPCommunityToolkitSampleAppAppList.targetsize-64_altform-unplated.png" />
    <Content Include="Assets\UWPCommunityToolkitSampleAppAppList.targetsize-72.png" />
    <Content Include="Assets\UWPCommunityToolkitSampleAppAppList.targetsize-72_altform-unplated.png" />
    <Content Include="Assets\UWPCommunityToolkitSampleAppAppList.targetsize-80.png" />
    <Content Include="Assets\UWPCommunityToolkitSampleAppAppList.targetsize-80_altform-unplated.png" />
    <Content Include="Assets\UWPCommunityToolkitSampleAppAppList.targetsize-96.png" />
    <Content Include="Assets\UWPCommunityToolkitSampleAppAppList.targetsize-96_altform-unplated.png" />
    <Content Include="Assets\UWPCommunityToolkitSampleAppBadgeLogo.scale-100.png" />
    <Content Include="Assets\UWPCommunityToolkitSampleAppBadgeLogo.scale-125.png" />
    <Content Include="Assets\UWPCommunityToolkitSampleAppBadgeLogo.scale-150.png" />
    <Content Include="Assets\UWPCommunityToolkitSampleAppBadgeLogo.scale-200.png" />
    <Content Include="Assets\UWPCommunityToolkitSampleAppBadgeLogo.scale-400.png" />
    <Content Include="Assets\UWPCommunityToolkitSampleAppLargeTile.scale-100.png" />
    <Content Include="Assets\UWPCommunityToolkitSampleAppLargeTile.scale-125.png" />
    <Content Include="Assets\UWPCommunityToolkitSampleAppLargeTile.scale-150.png" />
    <Content Include="Assets\UWPCommunityToolkitSampleAppLargeTile.scale-200.png" />
    <Content Include="Assets\UWPCommunityToolkitSampleAppLargeTile.scale-400.png" />
    <Content Include="Assets\UWPCommunityToolkitSampleAppMedTile.scale-100.png" />
    <Content Include="Assets\UWPCommunityToolkitSampleAppMedTile.scale-125.png" />
    <Content Include="Assets\UWPCommunityToolkitSampleAppMedTile.scale-150.png" />
    <Content Include="Assets\UWPCommunityToolkitSampleAppMedTile.scale-200.png" />
    <Content Include="Assets\UWPCommunityToolkitSampleAppMedTile.scale-400.png" />
    <Content Include="Assets\UWPCommunityToolkitSampleAppSmallTile.scale-100.png" />
    <Content Include="Assets\UWPCommunityToolkitSampleAppSmallTile.scale-125.png" />
    <Content Include="Assets\UWPCommunityToolkitSampleAppSmallTile.scale-150.png" />
    <Content Include="Assets\UWPCommunityToolkitSampleAppSmallTile.scale-200.png" />
    <Content Include="Assets\UWPCommunityToolkitSampleAppSmallTile.scale-400.png" />
    <Content Include="Assets\UWPCommunityToolkitSampleAppSplashScreen.scale-100.png" />
    <Content Include="Assets\UWPCommunityToolkitSampleAppSplashScreen.scale-125.png" />
    <Content Include="Assets\UWPCommunityToolkitSampleAppSplashScreen.scale-150.png" />
    <Content Include="Assets\UWPCommunityToolkitSampleAppSplashScreen.scale-200.png" />
    <Content Include="Assets\UWPCommunityToolkitSampleAppSplashScreen.scale-400.png" />
    <Content Include="Assets\UWPCommunityToolkitSampleAppStoreLogo.scale-100.png" />
    <Content Include="Assets\UWPCommunityToolkitSampleAppStoreLogo.scale-125.png" />
    <Content Include="Assets\ToolkitLogo.png" />
    <Content Include="Assets\UWPCommunityToolkitSampleAppStoreLogo.scale-150.png" />
    <Content Include="Assets\UWPCommunityToolkitSampleAppStoreLogo.scale-200.png" />
    <Content Include="Assets\UWPCommunityToolkitSampleAppStoreLogo.scale-400.png" />
    <Content Include="Assets\UWPCommunityToolkitSampleAppWideTile.scale-100.png" />
    <Content Include="Assets\UWPCommunityToolkitSampleAppWideTile.scale-125.png" />
    <Content Include="Assets\UWPCommunityToolkitSampleAppWideTile.scale-150.png" />
    <Content Include="Assets\UWPCommunityToolkitSampleAppWideTile.scale-200.png" />
    <Content Include="Assets\UWPCommunityToolkitSampleAppWideTile.scale-400.png" />
    <Content Include="Assets\Wide310x150Logo.scale-400.png" />
    <Content Include="Icons\Animations.png" />
    <Content Include="Icons\About.png" />
    <Content Include="Icons\DeveloperTools.png" />
    <Content Include="Icons\Helpers.png" />
    <Content Include="Icons\Foundation.png" />
    <Content Include="Icons\Layouts.png" />
    <Content Include="Icons\More.png" />
    <Content Include="Icons\Notifications.png" />
    <Content Include="Icons\Services.png" />
    <Content Include="SamplePages\AdvancedCollectionView\AdvancedCollectionView.png" />
    <Content Include="SamplePages\FocusTracker\FocusTracker.png" />
    <Content Include="SamplePages\Analytics\Analytics.png" />
    <Content Include="SamplePages\Bing Service\BingCode.bind" />
    <Content Include="SamplePages\Bing Service\icon.png" />
    <Content Include="SamplePages\BladeView\BladeView.png" />
    <Content Include="SamplePages\Blur\BlurBehavior.png" />
    <Content Include="SamplePages\Carousel\Carousel.png" />
    <Content Include="SamplePages\DropShadowPanel\DropShadowPanel.png" />
    <Content Include="SamplePages\Expander\Expander.png" />
    <Content Include="SamplePages\FadeHeader\FadeHeaderBehavior.png" />
    <Content Include="SamplePages\DropShadowPanel\Trex.png" />
    <Content Include="SamplePages\DropShadowPanel\Unicorn.png" />
    <Content Include="SamplePages\GridSplitter\GridSplitter.png" />
    <Content Include="SamplePages\Facebook Service\FacebookLogo.png" />
    <Content Include="SamplePages\Fade\FadeBehavior.png" />
    <Content Include="SamplePages\HamburgerMenu\HamburgerMenu.png" />
    <Content Include="SamplePages\AlignmentGrid\AlignmentGrid.png" />
    <Content Include="SamplePages\HeaderedTextBlock\HeaderedTextBlock.png" />
    <Content Include="SamplePages\ImageCache\ImageEx.png" />
    <Content Include="SamplePages\ImageEx\ImageEx.png" />
    <Content Include="SamplePages\Incremental Loading Collection\icon.png" />
    <Content Include="SamplePages\Light\LightBehavior.png" />
    <Content Include="SamplePages\LinkedIn Service\LinkedInLogo.png" />
    <Content Include="SamplePages\MarkdownTextBlock\MarkdownTextBlock.png" />
    <Content Include="SamplePages\Loading\Loading.png" />
    <Content Include="SamplePages\MasterDetailsView\MasterDetailsView.png" />
    <Content Include="SamplePages\Menu\Menu.png" />
    <Content Include="SamplePages\Microsoft Graph Service\OfficeLogo.png" />
    <Content Include="SamplePages\Microsoft Graph Service\user.png" />
    <Content Include="SamplePages\Microsoft Translator Service\TranslatorService.png" />
    <Content Include="SamplePages\OneDrive Service\OneDriveLogo.png" />
    <Content Include="SamplePages\Saturation\SaturationBehavior.png" />
    <Content Include="SamplePages\OrbitView\OrbitView.png" />
    <Content Include="SamplePages\TileControl\Animations.png" />
    <Content Include="SamplePages\TileControl\TileControl.png" />
    <Content Include="SamplePages\Offset\OffsetBehavior.png" />
    <Content Include="SamplePages\ParallaxService\Parallax.png" />
    <Content Include="SamplePages\PrintHelper\PrintHelper.png" />
    <Content Include="SamplePages\PullToRefreshListView\PullToRefreshListView.png" />
    <Content Include="SamplePages\RadialProgressBar\RadialProgressBar.png" />
    <Content Include="SamplePages\ScrollHeader\ScrollHeader.png" />
    <Content Include="SamplePages\RadialGauge\RadialGauge.png" />
    <Content Include="SamplePages\RangeSelector\RangeSelector.png" />
    <Content Include="SamplePages\AdaptiveGridView\AdaptiveGridView.png" />
    <Content Include="SamplePages\ReorderGridAnimation\ReorderGrid.png" />
    <Content Include="SamplePages\Rotate\RotateBehavior.png" />
    <Content Include="SamplePages\LiveTile\icon.jpg" />
    <Content Include="SamplePages\RotatorTile\RotatorTile.png" />
    <Content Include="SamplePages\Scale\ScaleBehavior.png" />
    <Content Include="SamplePages\SlidableListItem\SlidableListItem.png" />
    <Content Include="SamplePages\Object Storage\ObjectStorage.png" />
    <Content Include="SamplePages\SurfaceDialTextboxHelper\SurfaceDialTextboxHelper.png" />
    <Content Include="SamplePages\TextBoxMask\TextBoxMask.png" />
    <Content Include="SamplePages\TextBoxRegex\TextBoxRegex.png" />
    <Content Include="SamplePages\Toast\icon.jpg" />
    <Content Include="SamplePages\Twitter Service\TwitterCode.bind" />
    <Content Include="SamplePages\Twitter Service\icon.png" />
    <Content Include="SamplePages\Facebook Service\FacebookCode.bind" />
    <Content Include="SamplePages\HamburgerMenu\HamburgerMenuCode.bind" />
    <Content Include="SamplePages\HeaderedTextBlock\HeaderedTextBlockCode.bind" />
    <Content Include="SamplePages\Useful links\UsefulLinks.png" />
    <Content Include="SamplePages\WrapPanel\WrapPanel.png" />
    <None Include="Microsoft.Toolkit.Uwp.SampleApp.ruleset" />
    <Content Include="SamplePages\Twitter Service\TwitterLogo.png" />
    <Content Include="SamplePages\WeatherLiveTileAndToast\WeatherLiveTileAndToast.png" />
    <Content Include="SamplePages\WeatherLiveTileAndToast\WeatherLiveTileAndToastCode.bind" />
    <Content Include="SamplePages\ImageEx\ImageExCode.bind" />
    <Content Include="SamplePages\Offset\OffsetBehaviorCode.bind" />
    <Content Include="SamplePages\Fade\FadeBehaviorCode.bind" />
    <Content Include="SamplePages\PullToRefreshListView\PullToRefreshListViewCode.bind" />
    <Content Include="SamplePages\RadialGauge\RadialGaugeCode.bind" />
    <Content Include="SamplePages\Rotate\RotateBehaviorCode.bind" />
    <Content Include="SamplePages\Scale\ScaleBehaviorCode.bind" />
    <Content Include="SamplePages\SlidableListItem\SlidableListItemCode.bind" />
    <Content Include="Assets\Photos\Photos.json" />
    <Content Include="Assets\Photos\OnlinePhotos.json" />
    <None Include="project.json" />
    <Content Include="Assets\Html\CSharp.html" />
    <Content Include="Assets\Html\Json.html" />
    <Content Include="Assets\Html\Xaml.html" />
    <Content Include="Assets\Html\Xml.html" />
    <Content Include="Assets\Prettify\prettify.css" />
    <Content Include="Assets\Prettify\prettify.js" />
    <Content Include="Assets\Prettify\run_prettify.js" />
    <Content Include="SamplePages\RangeSelector\RangeSelectorCode.bind" />
    <Content Include="SamplePages\AdaptiveGridView\AdaptiveGridViewCode.bind" />
    <Content Include="SamplePages\samples.json">
      <CopyToOutputDirectory>PreserveNewest</CopyToOutputDirectory>
    </Content>
    <None Include="readme.md" />
    <Content Include="SamplePages\LiveTile\LiveTileCode.bind" />
    <Content Include="SamplePages\Toast\ToastCode.bind" />
    <Content Include="SamplePages\RotatorTile\RotatorTileCode.bind" />
    <Content Include="SamplePages\Saturation\SaturationBehaviorCode.bind" />
    <Content Include="SamplePages\Saturation\SaturationBehaviorXaml.bind" />
    <Content Include="SamplePages\Offset\OffsetBehaviorXaml.bind" />
    <Content Include="SamplePages\Expander\ExpanderXaml.bind" />
    <Content Include="SamplePages\Fade\FadeBehaviorXaml.bind" />
    <Content Include="SamplePages\Scale\ScaleBehaviorXaml.bind" />
    <Content Include="SamplePages\Rotate\RotateBehaviorXaml.bind" />
    <Content Include="SamplePages\BladeView\BladeCode.bind" />
    <Content Include="SamplePages\ScrollHeader\ScrollHeaderCode.bind" />
    <Content Include="SamplePages\GridSplitter\GridSplitter.bind" />
    <Content Include="SamplePages\FadeHeader\FadeHeaderBehaviorCode.bind" />
    <Content Include="SamplePages\FadeHeader\FadeHeaderBehaviorXaml.bind" />
    <Content Include="SamplePages\ImageCache\ImageCacheXaml.bind" />
    <Content Include="SamplePages\LinkedIn Service\LinkedInCode.bind" />
    <Content Include="SamplePages\Incremental Loading Collection\IncrementalLoadingCollectionCode.bind" />
    <Content Include="SamplePages\ImageCache\ImageCacheCode.bind" />
    <Content Include="SamplePages\DropShadowPanel\DropShadowPanelXaml.bind" />
    <Content Include="SamplePages\LiveTile\LiveTileCodeJavaScript.bind" />
    <Content Include="SamplePages\Toast\ToastCodeJavaScript.bind" />
    <Content Include="SamplePages\Object Storage\ObjectStorageCode.bind" />
    <Content Include="SamplePages\WeatherLiveTileAndToast\WeatherLiveTileAndToastCodeJavaScript.bind" />
    <Content Include="SamplePages\Microsoft Graph Service\MicrosoftGraphCode.bind" />
    <Content Include="SamplePages\BackgroundTaskHelper\BackgroundTaskHelperCode.bind" />
    <Content Include="SamplePages\MasterDetailsView\MasterDetailsView.bind" />
    <Content Include="SamplePages\NetworkHelper\NetworkHelperCode.bind" />
    <Content Include="SamplePages\PrintHelper\PrintHelperCode.bind" />
    <Content Include="SamplePages\SystemInformation\SystemInformationCode.bind" />
    <Content Include="SamplePages\DispatcherHelper\DispatcherHelperCode.bind" />
    <Content Include="SamplePages\ParallaxService\ParallaxPage.bind" />
    <Content Include="SamplePages\Loading\LoadingCode.bind" />
    <Content Include="SamplePages\ReorderGridAnimation\ReorderGrid.bind" />
    <Content Include="SamplePages\Light\LightBehaviorCode.bind" />
    <Content Include="SamplePages\Light\LightBehaviorXaml.bind" />
    <Content Include="SamplePages\TextBoxMask\TextBoxMask.bind" />
    <Content Include="SamplePages\TileControl\TileControl.bind">
      <SubType>Designer</SubType>
    </Content>
    <Content Include="SamplePages\SurfaceDialTextboxHelper\SurfaceDialTextboxHelperCode.bind">
      <SubType>Designer</SubType>
    </Content>
    <Content Include="SamplePages\WrapPanel\WrapPanel.bind" />
    <Content Include="SamplePages\MasterDetailsView\MasterDetailsViewCode.bind" />
    <Content Include="SamplePages\Microsoft Translator Service\MicrosoftTranslatorCode.bind" />
    <Content Include="SamplePages\MarkdownTextBlock\MarkdownTextBlock.bind" />
    <Content Include="SamplePages\MarkdownTextBlock\InitialContent.md" />
    <Content Include="SamplePages\AdvancedCollectionView\AdvancedCollectionView.bind" />
    <Content Include="SamplePages\TextBoxRegex\TextBoxRegex.bind" />
    <Content Include="SamplePages\RadialProgressBar\RadialProgressBarCode.bind" />
    <Content Include="SamplePages\MarkdownTextBlock\MarkdownTextBlockCode.bind" />
    <Content Include="SamplePages\OneDrive Service\OneDriveCode.bind" />
    <Content Include="SamplePages\Analytics\AnalyticsCode.bind" />
    <Content Include="SamplePages\Blur\BlurBehaviorCode.bind" />
    <Content Include="SamplePages\Blur\BlurBehaviorXaml.bind" />
    <Content Include="SamplePages\ViewExtensions\ViewExtensionsCode.bind">
      <SubType>Designer</SubType>
    </Content>
    <Content Include="SamplePages\Carousel\CarouselCode.bind" />
    <Content Include="SamplePages\AlignmentGrid\AlignmentGridXaml.bind" />
    <Content Include="SamplePages\FocusTracker\FocusTrackerXaml.bind" />
<<<<<<< HEAD
    <Content Include="SamplePages\TextToolbar\TextToolbar.bind" />
    <Content Include="SamplePages\TextToolbar\TextToolbarCode.bind" />
=======
    <Content Include="SamplePages\BluetoothLEHelper\BluetoothLEHelperCode.bind" />
    <Content Include="SamplePages\OrbitView\OrbitViewXaml.bind" />
    <Content Include="SamplePages\Menu\Menu.bind" />
>>>>>>> 24ec0c38
  </ItemGroup>
  <ItemGroup>
    <Compile Include="App.xaml.cs">
      <DependentUpon>App.xaml</DependentUpon>
    </Compile>
    <Compile Include="Common\BoolStringConverter.cs" />
    <Compile Include="Common\Constants.cs" />
    <Compile Include="Common\DelegateCommand{T}.cs" />
    <Compile Include="Common\EnumConverter.cs" />
    <Compile Include="Common\SolidColorBrushConverter.cs" />
    <Compile Include="Common\DelegateCommand.cs" />
    <Compile Include="Common\Tools.cs" />
    <Compile Include="Data\PhotoDataItemWithDimension.cs" />
    <Compile Include="Models\Email.cs" />
    <Compile Include="SamplePages\AdvancedCollectionView\AdvancedCollectionViewPage.xaml.cs">
      <DependentUpon>AdvancedCollectionViewPage.xaml</DependentUpon>
    </Compile>
    <Compile Include="SamplePages\BluetoothLEHelper\BluetoothLEHelperPage.xaml.cs">
      <DependentUpon>BluetoothLEHelperPage.xaml</DependentUpon>
    </Compile>
    <Compile Include="SamplePages\Menu\Commands\VsCommands.cs" />
    <Compile Include="SamplePages\Menu\MenuPage.xaml.cs">
      <DependentUpon>MenuPage.xaml</DependentUpon>
    </Compile>
    <Compile Include="SamplePages\NetworkHelper\NetworkHelperPage.xaml.cs">
      <DependentUpon>NetworkHelperPage.xaml</DependentUpon>
    </Compile>
    <Compile Include="SamplePages\FocusTracker\FocusTrackerPage.xaml.cs">
      <DependentUpon>FocusTrackerPage.xaml</DependentUpon>
    </Compile>
    <Compile Include="SamplePages\BackgroundTaskHelper\TestBackgroundTask.cs" />
<<<<<<< HEAD
    <Compile Include="SamplePages\TextToolbar\IsFormat.cs" />
    <Compile Include="SamplePages\TextToolbar\TextToolbarPage.xaml.cs">
      <DependentUpon>TextToolbarPage.xaml</DependentUpon>
=======
    <Compile Include="SamplePages\OrbitView\OrbitViewPage.xaml.cs">
      <DependentUpon>OrbitViewPage.xaml</DependentUpon>
>>>>>>> 24ec0c38
    </Compile>
    <Compile Include="SamplePages\ViewExtensions\ViewExtensionsPage.xaml.cs">
      <DependentUpon>ViewExtensionsPage.xaml</DependentUpon>
    </Compile>
    <Compile Include="SamplePages\Carousel\CarouselPage.xaml.cs">
      <DependentUpon>CarouselPage.xaml</DependentUpon>
    </Compile>
    <Compile Include="SamplePages\BackgroundTaskHelper\BackgroundTaskHelperPage.xaml.cs">
      <DependentUpon>BackgroundTaskHelperPage.xaml</DependentUpon>
    </Compile>
    <Compile Include="SamplePages\DispatcherHelper\DispatcherHelperPage.xaml.cs">
      <DependentUpon>DispatcherHelperPage.xaml</DependentUpon>
    </Compile>
    <Compile Include="SamplePages\DropShadowPanel\DropShadowPanelPage.xaml.cs">
      <DependentUpon>DropShadowPanelPage.xaml</DependentUpon>
    </Compile>
    <Compile Include="SamplePages\Expander\ExpanderPage.xaml.cs">
      <DependentUpon>ExpanderPage.xaml</DependentUpon>
    </Compile>
    <Compile Include="SamplePages\Facebook Service\FacebookPhotoTemplateSelector.cs" />
    <Compile Include="Controls\CodeRenderer\CodeRenderer.Properties.cs" />
    <Compile Include="Controls\CodeRenderer\CodeRenderer.cs" />
    <Compile Include="Controls\PropertyControl.xaml.cs">
      <DependentUpon>PropertyControl.xaml</DependentUpon>
    </Compile>
    <Compile Include="Data\PhotoDataItem.cs" />
    <Compile Include="Data\PhotosDataSource.cs" />
    <Compile Include="Models\Item.cs" />
    <Compile Include="Models\PropertyDescriptor\SliderPropertyOptions.cs" />
    <Compile Include="Models\PropertyDescriptor\ValueHolder.cs" />
    <Compile Include="Models\PropertyDescriptor\PropertyOptions.cs" />
    <Compile Include="Models\PropertyDescriptor\PropertyKind.cs" />
    <Compile Include="Models\PropertyDescriptor\PropertyDescriptor.cs" />
    <Compile Include="Common\BindableBase.cs" />
    <Compile Include="SamplePages\Bing Service\BingPage.xaml.cs">
      <DependentUpon>BingPage.xaml</DependentUpon>
    </Compile>
    <Compile Include="SamplePages\BladeView\BladePage.xaml.cs">
      <DependentUpon>BladePage.xaml</DependentUpon>
    </Compile>
    <Compile Include="SamplePages\Blur\BlurBehaviorPage.xaml.cs">
      <DependentUpon>BlurBehaviorPage.xaml</DependentUpon>
    </Compile>
    <Compile Include="SamplePages\AlignmentGrid\AlignmentGridPage.xaml.cs">
      <DependentUpon>AlignmentGridPage.xaml</DependentUpon>
    </Compile>
    <Compile Include="SamplePages\MarkdownTextBlock\MarkdownTextBlockPage.xaml.cs">
      <DependentUpon>MarkdownTextBlockPage.xaml</DependentUpon>
    </Compile>
    <Compile Include="SamplePages\Microsoft Translator Service\MicrosoftTranslatorPage.xaml.cs">
      <DependentUpon>MicrosoftTranslatorPage.xaml</DependentUpon>
    </Compile>
    <Compile Include="SamplePages\OneDrive Service\OneDriveDataTemplateSelector.cs" />
    <Compile Include="SamplePages\OneDrive Service\FoldersPickerControl.xaml.cs">
      <DependentUpon>FoldersPickerControl.xaml</DependentUpon>
    </Compile>
    <Compile Include="SamplePages\OneDrive Service\OneDrivePage.xaml.cs">
      <DependentUpon>OneDrivePage.xaml</DependentUpon>
    </Compile>
    <Compile Include="SamplePages\OneDrive Service\OneDriveSampleHelpers.cs" />
    <Compile Include="SamplePages\Analytics\AnalyticsPage.xaml.cs">
      <DependentUpon>AnalyticsPage.xaml</DependentUpon>
    </Compile>
    <Compile Include="SamplePages\Saturation\SaturationBehaviorPage.xaml.cs">
      <DependentUpon>SaturationBehaviorPage.xaml</DependentUpon>
    </Compile>
    <Compile Include="SamplePages\TileControl\TileControlPage.xaml.cs">
      <DependentUpon>TileControlPage.xaml</DependentUpon>
    </Compile>
    <Compile Include="SamplePages\RadialProgressBar\RadialProgressBarPage.xaml.cs">
      <DependentUpon>RadialProgressBarPage.xaml</DependentUpon>
    </Compile>
    <Compile Include="SamplePages\ScrollHeader\ScrollHeaderPage.xaml.cs">
      <DependentUpon>ScrollHeaderPage.xaml</DependentUpon>
    </Compile>
    <Compile Include="SamplePages\GridSplitter\GridSplitterPage.xaml.cs">
      <DependentUpon>GridSplitterPage.xaml</DependentUpon>
    </Compile>
    <Compile Include="SamplePages\FadeHeader\FadeHeaderBehaviorPage.xaml.cs">
      <DependentUpon>FadeHeaderBehaviorPage.xaml</DependentUpon>
    </Compile>
    <Compile Include="SamplePages\Incremental Loading Collection\IncrementalLoadingCollectionPage.xaml.cs">
      <DependentUpon>IncrementalLoadingCollectionPage.xaml</DependentUpon>
    </Compile>
    <Compile Include="SamplePages\Incremental Loading Collection\PeopleSource.cs" />
    <Compile Include="SamplePages\Incremental Loading Collection\Person.cs" />
    <Compile Include="SamplePages\Light\LightBehaviorPage.xaml.cs">
      <DependentUpon>LightBehaviorPage.xaml</DependentUpon>
    </Compile>
    <Compile Include="SamplePages\LinkedIn Service\LinkedInPage.xaml.cs">
      <DependentUpon>LinkedInPage.xaml</DependentUpon>
    </Compile>
    <Compile Include="SamplePages\Loading\LoadingPage.xaml.cs">
      <DependentUpon>LoadingPage.xaml</DependentUpon>
    </Compile>
    <Compile Include="SamplePages\MasterDetailsView\MasterDetailsViewPage.xaml.cs">
      <DependentUpon>MasterDetailsViewPage.xaml</DependentUpon>
    </Compile>
    <Compile Include="SamplePages\Microsoft Graph Service\MicrosoftGraphPage.xaml.cs">
      <DependentUpon>MicrosoftGraphPage.xaml</DependentUpon>
    </Compile>
    <Compile Include="SamplePages\Microsoft Graph Service\MicrosoftGraphSource.cs" />
    <Compile Include="SamplePages\Microsoft Graph Service\MicrosoftGraphUIExtensions.cs" />
    <Compile Include="SamplePages\Microsoft Graph Service\SendMessageContentDialog.xaml.cs">
      <DependentUpon>SendMessageContentDialog.xaml</DependentUpon>
    </Compile>
    <Compile Include="SamplePages\ImageCache\ImageCachePage.xaml.cs">
      <DependentUpon>ImageCachePage.xaml</DependentUpon>
    </Compile>
    <Compile Include="SamplePages\ParallaxService\ParallaxPage.xaml.cs">
      <DependentUpon>ParallaxPage.xaml</DependentUpon>
    </Compile>
    <Compile Include="SamplePages\PrintHelper\PrintHelperPage.xaml.cs">
      <DependentUpon>PrintHelperPage.xaml</DependentUpon>
    </Compile>
    <Compile Include="SamplePages\ReorderGridAnimation\ReorderGridPage.xaml.cs">
      <DependentUpon>ReorderGridPage.xaml</DependentUpon>
    </Compile>
    <Compile Include="SamplePages\RotatorTile\RotatorTilePage.xaml.cs">
      <DependentUpon>RotatorTilePage.xaml</DependentUpon>
    </Compile>
    <Compile Include="SamplePages\LiveTile\LiveTilePage.xaml.cs">
      <DependentUpon>LiveTilePage.xaml</DependentUpon>
    </Compile>
    <Compile Include="SamplePages\Object Storage\ObjectStoragePage.xaml.cs">
      <DependentUpon>ObjectStoragePage.xaml</DependentUpon>
    </Compile>
    <Compile Include="SamplePages\SurfaceDialTextboxHelper\SurfaceDialTextboxHelperPage.xaml.cs">
      <DependentUpon>SurfaceDialTextboxHelperPage.xaml</DependentUpon>
    </Compile>
    <Compile Include="SamplePages\SystemInformation\SystemInformationPage.xaml.cs">
      <DependentUpon>SystemInformationPage.xaml</DependentUpon>
    </Compile>
    <Compile Include="SamplePages\TextBoxMask\TextBoxMaskPage.xaml.cs">
      <DependentUpon>TextBoxMaskPage.xaml</DependentUpon>
    </Compile>
    <Compile Include="SamplePages\TextBoxRegex\TextBoxRegexPage.xaml.cs">
      <DependentUpon>TextBoxRegexPage.xaml</DependentUpon>
    </Compile>
    <Compile Include="SamplePages\Toast\ToastPage.xaml.cs">
      <DependentUpon>ToastPage.xaml</DependentUpon>
    </Compile>
    <Compile Include="SamplePages\Twitter Service\TwitterPage.xaml.cs">
      <DependentUpon>TwitterPage.xaml</DependentUpon>
    </Compile>
    <Compile Include="SamplePages\Offset\OffsetBehaviorPage.xaml.cs">
      <DependentUpon>OffsetBehaviorPage.xaml</DependentUpon>
    </Compile>
    <Compile Include="SamplePages\Fade\FadeBehaviorPage.xaml.cs">
      <DependentUpon>FadeBehaviorPage.xaml</DependentUpon>
    </Compile>
    <Compile Include="SamplePages\Facebook Service\FacebookPage.xaml.cs">
      <DependentUpon>FacebookPage.xaml</DependentUpon>
    </Compile>
    <Compile Include="SamplePages\HamburgerMenu\HamburgerMenuPage.xaml.cs">
      <DependentUpon>HamburgerMenuPage.xaml</DependentUpon>
    </Compile>
    <Compile Include="SamplePages\HeaderedTextBlock\HeaderedTextBlockPage.xaml.cs">
      <DependentUpon>HeaderedTextBlockPage.xaml</DependentUpon>
    </Compile>
    <Compile Include="SamplePages\ImageEx\ImageExPage.xaml.cs">
      <DependentUpon>ImageExPage.xaml</DependentUpon>
    </Compile>
    <Compile Include="SamplePages\Twitter Service\TwitterTemplateSelector.cs" />
    <Compile Include="SamplePages\Useful links\UsefulLinksPage.xaml.cs">
      <DependentUpon>UsefulLinksPage.xaml</DependentUpon>
    </Compile>
    <Compile Include="SamplePages\WeatherLiveTileAndToast\WeatherLiveTileAndToastPage.xaml.cs">
      <DependentUpon>WeatherLiveTileAndToastPage.xaml</DependentUpon>
    </Compile>
    <Compile Include="SamplePages\PullToRefreshListView\PullToRefreshListViewPage.xaml.cs">
      <DependentUpon>PullToRefreshListViewPage.xaml</DependentUpon>
    </Compile>
    <Compile Include="SamplePages\Rotate\RotateBehaviorPage.xaml.cs">
      <DependentUpon>RotateBehaviorPage.xaml</DependentUpon>
    </Compile>
    <Compile Include="SamplePages\Scale\ScaleBehaviorPage.xaml.cs">
      <DependentUpon>ScaleBehaviorPage.xaml</DependentUpon>
    </Compile>
    <Compile Include="SamplePages\SlidableListItem\SlidableListItemPage.xaml.cs">
      <DependentUpon>SlidableListItemPage.xaml</DependentUpon>
    </Compile>
    <Compile Include="SamplePages\RadialGauge\RadialGaugePage.xaml.cs">
      <DependentUpon>RadialGaugePage.xaml</DependentUpon>
    </Compile>
    <Compile Include="SamplePages\RangeSelector\RangeSelectorPage.xaml.cs">
      <DependentUpon>RangeSelectorPage.xaml</DependentUpon>
    </Compile>
    <Compile Include="SamplePages\WrapPanel\WrapPanelPage.xaml.cs">
      <DependentUpon>WrapPanelPage.xaml</DependentUpon>
    </Compile>
    <Compile Include="Shell.xaml.cs">
      <DependentUpon>Shell.xaml</DependentUpon>
    </Compile>
    <Compile Include="Models\Option.cs" />
    <Compile Include="Models\SampleCategory.cs" />
    <Compile Include="Models\Sample.cs" />
    <Compile Include="Models\Samples.cs" />
    <Compile Include="Pages\About.xaml.cs">
      <DependentUpon>About.xaml</DependentUpon>
    </Compile>
    <Compile Include="SamplePages\AdaptiveGridView\AdaptiveGridViewPage.xaml.cs">
      <DependentUpon>AdaptiveGridViewPage.xaml</DependentUpon>
    </Compile>
    <Compile Include="Pages\SamplePicker.xaml.cs">
      <DependentUpon>SamplePicker.xaml</DependentUpon>
    </Compile>
    <Compile Include="Properties\AssemblyInfo.cs" />
    <Compile Include="TrackingManager.cs" />
  </ItemGroup>
  <ItemGroup>
    <AppxManifest Include="Package.appxmanifest">
      <SubType>Designer</SubType>
    </AppxManifest>
    <None Include="Microsoft.Toolkit.Uwp.SampleApp_TemporaryKey.pfx" />
  </ItemGroup>
  <ItemGroup>
    <Content Include="Properties\Default.rd.xml" />
  </ItemGroup>
  <ItemGroup>
    <ApplicationDefinition Include="App.xaml">
      <Generator>MSBuild:Compile</Generator>
      <SubType>Designer</SubType>
    </ApplicationDefinition>
    <Page Include="Controls\PropertyControl.xaml">
      <SubType>Designer</SubType>
      <Generator>MSBuild:Compile</Generator>
    </Page>
    <Page Include="SamplePages\Carousel\CarouselPage.xaml">
      <Generator>MSBuild:Compile</Generator>
      <SubType>Designer</SubType>
    </Page>
    <Page Include="SamplePages\AdvancedCollectionView\AdvancedCollectionViewPage.xaml">
      <SubType>Designer</SubType>
      <Generator>MSBuild:Compile</Generator>
    </Page>
    <Page Include="SamplePages\BluetoothLEHelper\BluetoothLEHelperPage.xaml">
      <SubType>Designer</SubType>
      <Generator>MSBuild:Compile</Generator>
    </Page>
    <Page Include="SamplePages\FocusTracker\FocusTrackerPage.xaml">
      <Generator>MSBuild:Compile</Generator>
      <SubType>Designer</SubType>
    </Page>
<<<<<<< HEAD
    <Page Include="SamplePages\TextToolbar\TextToolbarPage.xaml">
      <Generator>MSBuild:Compile</Generator>
      <SubType>Designer</SubType>
    </Page>
=======
    <Page Include="SamplePages\Menu\MenuPage.xaml">
      <Generator>MSBuild:Compile</Generator>
      <SubType>Designer</SubType>
    </Page>
    <Page Include="SamplePages\OrbitView\OrbitViewPage.xaml">
      <SubType>Designer</SubType>
      <Generator>MSBuild:Compile</Generator>
    </Page>
>>>>>>> 24ec0c38
    <Page Include="SamplePages\ViewExtensions\ViewExtensionsPage.xaml">
      <Generator>MSBuild:Compile</Generator>
      <SubType>Designer</SubType>
    </Page>
    <Page Include="SamplePages\NetworkHelper\NetworkHelperPage.xaml">
      <Generator>MSBuild:Compile</Generator>
      <SubType>Designer</SubType>
    </Page>
    <Page Include="SamplePages\BackgroundTaskHelper\BackgroundTaskHelperPage.xaml">
      <SubType>Designer</SubType>
      <Generator>MSBuild:Compile</Generator>
    </Page>
    <Page Include="SamplePages\DispatcherHelper\DispatcherHelperPage.xaml">
      <SubType>Designer</SubType>
      <Generator>MSBuild:Compile</Generator>
    </Page>
    <Page Include="SamplePages\Bing Service\BingPage.xaml">
      <Generator>MSBuild:Compile</Generator>
      <SubType>Designer</SubType>
    </Page>
    <Page Include="SamplePages\BladeView\BladePage.xaml">
      <SubType>Designer</SubType>
      <Generator>MSBuild:Compile</Generator>
    </Page>
    <Page Include="SamplePages\Blur\BlurBehaviorPage.xaml">
      <Generator>MSBuild:Compile</Generator>
      <SubType>Designer</SubType>
    </Page>
    <Page Include="SamplePages\AlignmentGrid\AlignmentGridPage.xaml">
      <Generator>MSBuild:Compile</Generator>
      <SubType>Designer</SubType>
    </Page>
    <Page Include="SamplePages\MarkdownTextBlock\MarkdownTextBlockPage.xaml">
      <SubType>Designer</SubType>
      <Generator>MSBuild:Compile</Generator>
    </Page>
    <Page Include="SamplePages\Expander\ExpanderPage.xaml">
      <Generator>MSBuild:Compile</Generator>
      <SubType>Designer</SubType>
    </Page>
    <Page Include="SamplePages\Microsoft Translator Service\MicrosoftTranslatorPage.xaml">
      <Generator>MSBuild:Compile</Generator>
      <SubType>Designer</SubType>
    </Page>
    <Page Include="SamplePages\OneDrive Service\FoldersPickerControl.xaml">
      <Generator>MSBuild:Compile</Generator>
      <SubType>Designer</SubType>
    </Page>
    <Page Include="SamplePages\OneDrive Service\OneDrivePage.xaml">
      <Generator>MSBuild:Compile</Generator>
      <SubType>Designer</SubType>
    </Page>
    <Page Include="SamplePages\Analytics\AnalyticsPage.xaml">
      <Generator>MSBuild:Compile</Generator>
      <SubType>Designer</SubType>
    </Page>
    <Page Include="SamplePages\Saturation\SaturationBehaviorPage.xaml">
      <SubType>Designer</SubType>
      <Generator>MSBuild:Compile</Generator>
    </Page>
    <Page Include="SamplePages\TileControl\TileControlPage.xaml">
      <Generator>MSBuild:Compile</Generator>
      <SubType>Designer</SubType>
    </Page>
    <Page Include="SamplePages\RadialProgressBar\RadialProgressBarPage.xaml">
      <Generator>MSBuild:Compile</Generator>
      <SubType>Designer</SubType>
    </Page>
    <Page Include="SamplePages\ScrollHeader\ScrollHeaderPage.xaml">
      <Generator>MSBuild:Compile</Generator>
      <SubType>Designer</SubType>
    </Page>
    <Page Include="SamplePages\DropShadowPanel\DropShadowPanelPage.xaml">
      <SubType>Designer</SubType>
      <Generator>MSBuild:Compile</Generator>
    </Page>
    <Page Include="SamplePages\GridSplitter\GridSplitterPage.xaml">
      <SubType>Designer</SubType>
      <Generator>MSBuild:Compile</Generator>
    </Page>
    <Page Include="SamplePages\FadeHeader\FadeHeaderBehaviorPage.xaml">
      <Generator>MSBuild:Compile</Generator>
      <SubType>Designer</SubType>
    </Page>
    <Page Include="SamplePages\Incremental Loading Collection\IncrementalLoadingCollectionPage.xaml">
      <Generator>MSBuild:Compile</Generator>
      <SubType>Designer</SubType>
    </Page>
    <Page Include="SamplePages\Light\LightBehaviorPage.xaml">
      <SubType>Designer</SubType>
      <Generator>MSBuild:Compile</Generator>
    </Page>
    <Page Include="SamplePages\LinkedIn Service\LinkedInPage.xaml">
      <SubType>Designer</SubType>
      <Generator>MSBuild:Compile</Generator>
    </Page>
    <Page Include="SamplePages\Loading\LoadingPage.xaml">
      <Generator>MSBuild:Compile</Generator>
      <SubType>Designer</SubType>
    </Page>
    <Page Include="SamplePages\MasterDetailsView\MasterDetailsViewPage.xaml">
      <SubType>Designer</SubType>
      <Generator>MSBuild:Compile</Generator>
    </Page>
    <Page Include="SamplePages\Microsoft Graph Service\MicrosoftGraphPage.xaml">
      <Generator>MSBuild:Compile</Generator>
      <SubType>Designer</SubType>
    </Page>
    <Page Include="SamplePages\Microsoft Graph Service\SendMessageContentDialog.xaml">
      <Generator>MSBuild:Compile</Generator>
      <SubType>Designer</SubType>
    </Page>
    <Page Include="SamplePages\ImageCache\ImageCachePage.xaml">
      <Generator>MSBuild:Compile</Generator>
      <SubType>Designer</SubType>
    </Page>
    <Page Include="SamplePages\ParallaxService\ParallaxPage.xaml">
      <SubType>Designer</SubType>
      <Generator>MSBuild:Compile</Generator>
    </Page>
    <Page Include="SamplePages\PrintHelper\PrintHelperPage.xaml">
      <Generator>MSBuild:Compile</Generator>
      <SubType>Designer</SubType>
    </Page>
    <Page Include="SamplePages\ReorderGridAnimation\ReorderGridPage.xaml">
      <SubType>Designer</SubType>
      <Generator>MSBuild:Compile</Generator>
    </Page>
    <Page Include="SamplePages\RotatorTile\RotatorTilePage.xaml">
      <Generator>MSBuild:Compile</Generator>
      <SubType>Designer</SubType>
    </Page>
    <Page Include="SamplePages\LiveTile\LiveTilePage.xaml">
      <Generator>MSBuild:Compile</Generator>
      <SubType>Designer</SubType>
    </Page>
    <Page Include="SamplePages\Offset\OffsetBehaviorPage.xaml">
      <SubType>Designer</SubType>
      <Generator>MSBuild:Compile</Generator>
    </Page>
    <Page Include="SamplePages\Fade\FadeBehaviorPage.xaml">
      <SubType>Designer</SubType>
      <Generator>MSBuild:Compile</Generator>
    </Page>
    <Page Include="SamplePages\Object Storage\ObjectStoragePage.xaml">
      <SubType>Designer</SubType>
      <Generator>MSBuild:Compile</Generator>
    </Page>
    <Page Include="SamplePages\SurfaceDialTextboxHelper\SurfaceDialTextboxHelperPage.xaml">
      <SubType>Designer</SubType>
      <Generator>MSBuild:Compile</Generator>
    </Page>
    <Page Include="SamplePages\SystemInformation\SystemInformationPage.xaml">
      <Generator>MSBuild:Compile</Generator>
      <SubType>Designer</SubType>
    </Page>
    <Page Include="SamplePages\TextBoxMask\TextBoxMaskPage.xaml">
      <Generator>MSBuild:Compile</Generator>
      <SubType>Designer</SubType>
    </Page>
    <Page Include="SamplePages\TextBoxRegex\TextBoxRegexPage.xaml">
      <SubType>Designer</SubType>
      <Generator>MSBuild:Compile</Generator>
    </Page>
    <Page Include="SamplePages\Toast\ToastPage.xaml">
      <Generator>MSBuild:Compile</Generator>
      <SubType>Designer</SubType>
    </Page>
    <Page Include="SamplePages\Twitter Service\TwitterPage.xaml">
      <Generator>MSBuild:Compile</Generator>
      <SubType>Designer</SubType>
    </Page>
    <Page Include="SamplePages\Facebook Service\FacebookPage.xaml">
      <Generator>MSBuild:Compile</Generator>
      <SubType>Designer</SubType>
    </Page>
    <Page Include="SamplePages\HamburgerMenu\HamburgerMenuPage.xaml">
      <Generator>MSBuild:Compile</Generator>
      <SubType>Designer</SubType>
    </Page>
    <Page Include="SamplePages\HeaderedTextBlock\HeaderedTextBlockPage.xaml">
      <SubType>Designer</SubType>
      <Generator>MSBuild:Compile</Generator>
    </Page>
    <Page Include="SamplePages\ImageEx\ImageExPage.xaml">
      <Generator>MSBuild:Compile</Generator>
      <SubType>Designer</SubType>
    </Page>
    <Page Include="SamplePages\Useful links\UsefulLinksPage.xaml">
      <Generator>MSBuild:Compile</Generator>
      <SubType>Designer</SubType>
    </Page>
    <Page Include="SamplePages\WeatherLiveTileAndToast\WeatherLiveTileAndToastPage.xaml">
      <SubType>Designer</SubType>
      <Generator>MSBuild:Compile</Generator>
    </Page>
    <Page Include="SamplePages\PullToRefreshListView\PullToRefreshListViewPage.xaml">
      <SubType>Designer</SubType>
      <Generator>MSBuild:Compile</Generator>
    </Page>
    <Page Include="SamplePages\RadialGauge\RadialGaugePage.xaml">
      <Generator>MSBuild:Compile</Generator>
      <SubType>Designer</SubType>
    </Page>
    <Page Include="SamplePages\RangeSelector\RangeSelectorPage.xaml">
      <Generator>MSBuild:Compile</Generator>
      <SubType>Designer</SubType>
    </Page>
    <Page Include="SamplePages\Rotate\RotateBehaviorPage.xaml">
      <SubType>Designer</SubType>
      <Generator>MSBuild:Compile</Generator>
    </Page>
    <Page Include="SamplePages\Scale\ScaleBehaviorPage.xaml">
      <SubType>Designer</SubType>
      <Generator>MSBuild:Compile</Generator>
    </Page>
    <Page Include="SamplePages\SlidableListItem\SlidableListItemPage.xaml">
      <SubType>Designer</SubType>
      <Generator>MSBuild:Compile</Generator>
    </Page>
    <Page Include="SamplePages\WrapPanel\WrapPanelPage.xaml">
      <Generator>MSBuild:Compile</Generator>
      <SubType>Designer</SubType>
    </Page>
    <Page Include="Shell.xaml">
      <Generator>MSBuild:Compile</Generator>
      <SubType>Designer</SubType>
    </Page>
    <Page Include="Pages\About.xaml">
      <SubType>Designer</SubType>
      <Generator>MSBuild:Compile</Generator>
    </Page>
    <Page Include="SamplePages\AdaptiveGridView\AdaptiveGridViewPage.xaml">
      <SubType>Designer</SubType>
      <Generator>MSBuild:Compile</Generator>
    </Page>
    <Page Include="Pages\SamplePicker.xaml">
      <SubType>Designer</SubType>
      <Generator>MSBuild:Compile</Generator>
    </Page>
  </ItemGroup>
  <ItemGroup>
    <ProjectReference Include="..\Microsoft.Toolkit.Uwp.DeveloperTools\Microsoft.Toolkit.Uwp.DeveloperTools.csproj">
      <Project>{e7697922-9555-4cfb-aee0-c5f4d657e559}</Project>
      <Name>Microsoft.Toolkit.Uwp.DeveloperTools</Name>
    </ProjectReference>
    <ProjectReference Include="..\Microsoft.Toolkit.Uwp.Samples.BackgroundTasks\Microsoft.Toolkit.Uwp.Samples.BackgroundTasks.csproj">
      <Project>{1ae2cb5c-58a0-4f12-8e6f-2cd4aaadb34c}</Project>
      <Name>Microsoft.Toolkit.Uwp.Samples.BackgroundTasks</Name>
    </ProjectReference>
    <ProjectReference Include="..\Microsoft.Toolkit.Uwp.Services\Microsoft.Toolkit.Uwp.Services.csproj">
      <Project>{7189a42d-6f1a-4fa3-8e00-e2c14fdf167a}</Project>
      <Name>Microsoft.Toolkit.Uwp.Services</Name>
    </ProjectReference>
    <ProjectReference Include="..\Notifications\Microsoft.Toolkit.Uwp.Notifications.UWP\Microsoft.Toolkit.Uwp.Notifications.UWP.csproj">
      <Project>{fb381278-f4ad-4703-a12a-c43ee0b231bd}</Project>
      <Name>Microsoft.Toolkit.Uwp.Notifications.UWP</Name>
    </ProjectReference>
    <ProjectReference Include="..\Microsoft.Toolkit.Uwp.UI.Animations\Microsoft.Toolkit.Uwp.UI.Animations.csproj">
      <Project>{b24a296c-b3eb-4e06-a64e-74ac2d1acc91}</Project>
      <Name>Microsoft.Toolkit.Uwp.UI.Animations</Name>
    </ProjectReference>
    <ProjectReference Include="..\Microsoft.Toolkit.Uwp.UI.Controls\Microsoft.Toolkit.Uwp.UI.Controls.csproj">
      <Project>{e9faabfb-d726-42c1-83c1-cb46a29fea81}</Project>
      <Name>Microsoft.Toolkit.Uwp.UI.Controls</Name>
    </ProjectReference>
    <ProjectReference Include="..\Microsoft.Toolkit.Uwp.UI\Microsoft.Toolkit.Uwp.UI.csproj">
      <Project>{3dd8aa7c-3569-4e51-992f-0c2257e8878e}</Project>
      <Name>Microsoft.Toolkit.Uwp.UI</Name>
    </ProjectReference>
    <ProjectReference Include="..\Microsoft.Toolkit.Uwp\Microsoft.Toolkit.Uwp.csproj">
      <Project>{805F80DF-75C6-4C2F-8FD9-B47F6D0DF5A3}</Project>
      <Name>Microsoft.Toolkit.Uwp</Name>
    </ProjectReference>
  </ItemGroup>
  <ItemGroup />
  <PropertyGroup Condition=" '$(VisualStudioVersion)' == '' or '$(VisualStudioVersion)' &lt; '14.0' ">
    <VisualStudioVersion>14.0</VisualStudioVersion>
  </PropertyGroup>
  <PropertyGroup Condition="'$(Configuration)|$(Platform)' == 'Publish|x86'">
    <OutputPath>bin\x86\Publish\</OutputPath>
    <DefineConstants>CODE_ANALYSIS;TRACE;NETFX_CORE;WINDOWS_UWP;CODE_ANALYSIS</DefineConstants>
    <Optimize>true</Optimize>
    <TreatWarningsAsErrors>true</TreatWarningsAsErrors>
    <NoWarn>;2008</NoWarn>
    <NoStdLib>true</NoStdLib>
    <DebugType>pdbonly</DebugType>
    <PlatformTarget>x86</PlatformTarget>
    <RunCodeAnalysis>true</RunCodeAnalysis>
    <UseVSHostingProcess>false</UseVSHostingProcess>
    <ErrorReport>prompt</ErrorReport>
    <CodeAnalysisRuleSet>microsoft.toolkit.uwp.sampleapp.ruleset</CodeAnalysisRuleSet>
    <Prefer32Bit>true</Prefer32Bit>
  </PropertyGroup>
  <PropertyGroup Condition="'$(Configuration)|$(Platform)' == 'Publish|ARM'">
    <OutputPath>bin\ARM\Publish\</OutputPath>
    <DefineConstants>CODE_ANALYSIS;TRACE;NETFX_CORE;WINDOWS_UWP;CODE_ANALYSIS</DefineConstants>
    <Optimize>true</Optimize>
    <TreatWarningsAsErrors>true</TreatWarningsAsErrors>
    <NoWarn>;2008</NoWarn>
    <NoStdLib>true</NoStdLib>
    <DebugType>pdbonly</DebugType>
    <PlatformTarget>ARM</PlatformTarget>
    <RunCodeAnalysis>true</RunCodeAnalysis>
    <UseVSHostingProcess>false</UseVSHostingProcess>
    <ErrorReport>prompt</ErrorReport>
    <CodeAnalysisRuleSet>microsoft.toolkit.uwp.sampleapp.ruleset</CodeAnalysisRuleSet>
    <Prefer32Bit>true</Prefer32Bit>
  </PropertyGroup>
  <PropertyGroup Condition="'$(Configuration)|$(Platform)' == 'Publish|x64'">
    <OutputPath>bin\x64\Publish\</OutputPath>
    <DefineConstants>CODE_ANALYSIS;TRACE;NETFX_CORE;WINDOWS_UWP;CODE_ANALYSIS</DefineConstants>
    <Optimize>true</Optimize>
    <TreatWarningsAsErrors>true</TreatWarningsAsErrors>
    <NoWarn>;2008</NoWarn>
    <NoStdLib>true</NoStdLib>
    <DebugType>pdbonly</DebugType>
    <PlatformTarget>x64</PlatformTarget>
    <RunCodeAnalysis>true</RunCodeAnalysis>
    <UseVSHostingProcess>false</UseVSHostingProcess>
    <ErrorReport>prompt</ErrorReport>
    <CodeAnalysisRuleSet>microsoft.toolkit.uwp.sampleapp.ruleset</CodeAnalysisRuleSet>
    <Prefer32Bit>true</Prefer32Bit>
  </PropertyGroup>
  <Import Project="$(MSBuildExtensionsPath)\Microsoft\WindowsXaml\v$(VisualStudioVersion)\Microsoft.Windows.UI.Xaml.CSharp.targets" />
  <!-- To modify your build process, add your task inside one of the targets below and uncomment it.
       Other similar extension points exist, see Microsoft.Common.targets.
  <Target Name="BeforeBuild">
  </Target>
  <Target Name="AfterBuild">
  </Target>
  -->
</Project><|MERGE_RESOLUTION|>--- conflicted
+++ resolved
@@ -395,14 +395,11 @@
     <Content Include="SamplePages\Carousel\CarouselCode.bind" />
     <Content Include="SamplePages\AlignmentGrid\AlignmentGridXaml.bind" />
     <Content Include="SamplePages\FocusTracker\FocusTrackerXaml.bind" />
-<<<<<<< HEAD
     <Content Include="SamplePages\TextToolbar\TextToolbar.bind" />
     <Content Include="SamplePages\TextToolbar\TextToolbarCode.bind" />
-=======
     <Content Include="SamplePages\BluetoothLEHelper\BluetoothLEHelperCode.bind" />
     <Content Include="SamplePages\OrbitView\OrbitViewXaml.bind" />
     <Content Include="SamplePages\Menu\Menu.bind" />
->>>>>>> 24ec0c38
   </ItemGroup>
   <ItemGroup>
     <Compile Include="App.xaml.cs">
@@ -434,14 +431,11 @@
       <DependentUpon>FocusTrackerPage.xaml</DependentUpon>
     </Compile>
     <Compile Include="SamplePages\BackgroundTaskHelper\TestBackgroundTask.cs" />
-<<<<<<< HEAD
     <Compile Include="SamplePages\TextToolbar\IsFormat.cs" />
     <Compile Include="SamplePages\TextToolbar\TextToolbarPage.xaml.cs">
       <DependentUpon>TextToolbarPage.xaml</DependentUpon>
-=======
     <Compile Include="SamplePages\OrbitView\OrbitViewPage.xaml.cs">
       <DependentUpon>OrbitViewPage.xaml</DependentUpon>
->>>>>>> 24ec0c38
     </Compile>
     <Compile Include="SamplePages\ViewExtensions\ViewExtensionsPage.xaml.cs">
       <DependentUpon>ViewExtensionsPage.xaml</DependentUpon>
@@ -686,12 +680,11 @@
       <Generator>MSBuild:Compile</Generator>
       <SubType>Designer</SubType>
     </Page>
-<<<<<<< HEAD
+
     <Page Include="SamplePages\TextToolbar\TextToolbarPage.xaml">
       <Generator>MSBuild:Compile</Generator>
       <SubType>Designer</SubType>
     </Page>
-=======
     <Page Include="SamplePages\Menu\MenuPage.xaml">
       <Generator>MSBuild:Compile</Generator>
       <SubType>Designer</SubType>
@@ -700,7 +693,6 @@
       <SubType>Designer</SubType>
       <Generator>MSBuild:Compile</Generator>
     </Page>
->>>>>>> 24ec0c38
     <Page Include="SamplePages\ViewExtensions\ViewExtensionsPage.xaml">
       <Generator>MSBuild:Compile</Generator>
       <SubType>Designer</SubType>
