--- conflicted
+++ resolved
@@ -524,13 +524,11 @@
       <SubType>Designer</SubType>
     </Content>
     <Content Include="SamplePages\Weibo Service\WeiboCode.bind" />
-<<<<<<< HEAD
     <Compile Include="SamplePages\ImageEx\ImageExLazyLoadingControl.xaml.cs">
       <DependentUpon>ImageExLazyLoadingControl.xaml</DependentUpon>
-=======
+    </Compile>
     <Compile Include="SamplePages\OnDevice\OnDevicePage.xaml.cs">
       <DependentUpon>OnDevicePage.xaml</DependentUpon>
->>>>>>> cd35d00b
     </Compile>
     <Compile Include="Shell.Search.cs" />
     <Compile Include="Shell.SamplePicker.cs" />
@@ -944,15 +942,13 @@
       <SubType>Designer</SubType>
       <Generator>MSBuild:Compile</Generator>
     </Page>
-<<<<<<< HEAD
     <Page Include="SamplePages\ImageEx\ImageExLazyLoadingControl.xaml">
       <SubType>Designer</SubType>
       <Generator>MSBuild:Compile</Generator>
-=======
+    </Page>
     <Page Include="SamplePages\OnDevice\OnDevicePage.xaml">
       <Generator>MSBuild:Compile</Generator>
       <SubType>Designer</SubType>
->>>>>>> cd35d00b
     </Page>
     <Page Include="SamplePages\TabView\TabViewPage.xaml">
       <Generator>MSBuild:Compile</Generator>
