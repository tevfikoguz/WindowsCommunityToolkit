﻿<?xml version="1.0" encoding="utf-8"?>
<Project ToolsVersion="15.0" DefaultTargets="Build" xmlns="http://schemas.microsoft.com/developer/msbuild/2003">
  <Import Project="$(MSBuildExtensionsPath)\$(MSBuildToolsVersion)\Microsoft.Common.props" Condition="Exists('$(MSBuildExtensionsPath)\$(MSBuildToolsVersion)\Microsoft.Common.props')" />
  <PropertyGroup>
    <Configuration Condition=" '$(Configuration)' == '' ">Debug</Configuration>
    <Platform Condition=" '$(Platform)' == '' ">x86</Platform>
    <ProjectGuid>{719C43C6-8753-4395-ADAA-2FCC70F76BF3}</ProjectGuid>
    <OutputType>AppContainerExe</OutputType>
    <AppDesignerFolder>Properties</AppDesignerFolder>
    <RootNamespace>Microsoft.Toolkit.Uwp.SampleApp</RootNamespace>
    <AssemblyName>Microsoft.Toolkit.Uwp.SampleApp</AssemblyName>
    <DefaultLanguage>en-US</DefaultLanguage>
    <TargetPlatformIdentifier>UAP</TargetPlatformIdentifier>
    <TargetPlatformVersion>10.0.18362.0</TargetPlatformVersion>
    <TargetPlatformMinVersion>10.0.17134.0</TargetPlatformMinVersion>
    <MinimumVisualStudioVersion>14</MinimumVisualStudioVersion>
    <FileAlignment>512</FileAlignment>
    <ProjectTypeGuids>{A5A43C5B-DE2A-4C0C-9213-0A381AF9435A};{FAE04EC0-301F-11D3-BF4B-00C04F79EFBC}</ProjectTypeGuids>
    <AppxAutoIncrementPackageRevision>True</AppxAutoIncrementPackageRevision>
    <AppxBundle>Always</AppxBundle>
    <AppxBundlePlatforms>x86|x64|arm</AppxBundlePlatforms>
    <Win32Resource>MiddleClickScrolling-CursorType.res</Win32Resource>
    <AppxPackageSigningEnabled>false</AppxPackageSigningEnabled>
  </PropertyGroup>
  <PropertyGroup Condition="'$(Configuration)|$(Platform)' == 'Debug|x86'">
    <DebugSymbols>true</DebugSymbols>
    <OutputPath>bin\x86\Debug\</OutputPath>
    <DefineConstants>DEBUG;TRACE;NETFX_CORE;WINDOWS_UWP</DefineConstants>
    <NoWarn>;2008</NoWarn>
    <DebugType>full</DebugType>
    <PlatformTarget>x86</PlatformTarget>
    <UseVSHostingProcess>false</UseVSHostingProcess>
    <ErrorReport>prompt</ErrorReport>
    <Prefer32Bit>true</Prefer32Bit>
    <DocumentationFile>$(OutputPath)$(AssemblyName).xml</DocumentationFile>
  </PropertyGroup>
  <PropertyGroup Condition="'$(Configuration)|$(Platform)' == 'Release|x86'">
    <OutputPath>bin\x86\Release\</OutputPath>
    <DefineConstants>TRACE;NETFX_CORE;WINDOWS_UWP</DefineConstants>
    <Optimize>true</Optimize>
    <NoWarn>;2008</NoWarn>
    <DebugType>pdbonly</DebugType>
    <PlatformTarget>x86</PlatformTarget>
    <UseVSHostingProcess>false</UseVSHostingProcess>
    <ErrorReport>prompt</ErrorReport>
    <Prefer32Bit>true</Prefer32Bit>
    <UseDotNetNativeToolchain>true</UseDotNetNativeToolchain>
    <RunCodeAnalysis>false</RunCodeAnalysis>
    <TreatWarningsAsErrors>true</TreatWarningsAsErrors>
    <DocumentationFile>$(OutputPath)$(AssemblyName).xml</DocumentationFile>
  </PropertyGroup>
  <PropertyGroup Condition="'$(Configuration)|$(Platform)' == 'Debug|ARM'">
    <DebugSymbols>true</DebugSymbols>
    <OutputPath>bin\ARM\Debug\</OutputPath>
    <DefineConstants>DEBUG;TRACE;NETFX_CORE;WINDOWS_UWP</DefineConstants>
    <NoWarn>;2008</NoWarn>
    <DebugType>full</DebugType>
    <PlatformTarget>ARM</PlatformTarget>
    <UseVSHostingProcess>false</UseVSHostingProcess>
    <ErrorReport>prompt</ErrorReport>
    <Prefer32Bit>true</Prefer32Bit>
  </PropertyGroup>
  <PropertyGroup Condition="'$(Configuration)|$(Platform)' == 'Release|ARM'">
    <OutputPath>bin\ARM\Release\</OutputPath>
    <DefineConstants>TRACE;NETFX_CORE;WINDOWS_UWP</DefineConstants>
    <Optimize>true</Optimize>
    <NoWarn>;2008</NoWarn>
    <DebugType>pdbonly</DebugType>
    <PlatformTarget>ARM</PlatformTarget>
    <UseVSHostingProcess>false</UseVSHostingProcess>
    <ErrorReport>prompt</ErrorReport>
    <Prefer32Bit>true</Prefer32Bit>
    <UseDotNetNativeToolchain>true</UseDotNetNativeToolchain>
    <RunCodeAnalysis>false</RunCodeAnalysis>
    <TreatWarningsAsErrors>true</TreatWarningsAsErrors>
    <DocumentationFile>$(OutputPath)$(AssemblyName).xml</DocumentationFile>
  </PropertyGroup>
  <PropertyGroup Condition="'$(Configuration)|$(Platform)' == 'Debug|x64'">
    <DebugSymbols>true</DebugSymbols>
    <OutputPath>bin\x64\Debug\</OutputPath>
    <DefineConstants>DEBUG;TRACE;NETFX_CORE;WINDOWS_UWP</DefineConstants>
    <NoWarn>;2008</NoWarn>
    <DebugType>full</DebugType>
    <PlatformTarget>x64</PlatformTarget>
    <UseVSHostingProcess>false</UseVSHostingProcess>
    <ErrorReport>prompt</ErrorReport>
    <Prefer32Bit>true</Prefer32Bit>
  </PropertyGroup>
  <PropertyGroup Condition="'$(Configuration)|$(Platform)' == 'Release|x64'">
    <OutputPath>bin\x64\Release\</OutputPath>
    <DefineConstants>TRACE;NETFX_CORE;WINDOWS_UWP</DefineConstants>
    <Optimize>true</Optimize>
    <NoWarn>;2008</NoWarn>
    <DebugType>pdbonly</DebugType>
    <PlatformTarget>x64</PlatformTarget>
    <UseVSHostingProcess>false</UseVSHostingProcess>
    <ErrorReport>prompt</ErrorReport>
    <Prefer32Bit>true</Prefer32Bit>
    <UseDotNetNativeToolchain>true</UseDotNetNativeToolchain>
    <RunCodeAnalysis>false</RunCodeAnalysis>
    <TreatWarningsAsErrors>true</TreatWarningsAsErrors>
    <DocumentationFile>$(OutputPath)$(AssemblyName).xml</DocumentationFile>
  </PropertyGroup>
  <PropertyGroup>
    <RestoreProjectStyle>PackageReference</RestoreProjectStyle>
  </PropertyGroup>
  <ItemGroup>
    <PackageReference Include="Microsoft.NETCore.UniversalWindowsPlatform">
      <Version>6.2.9</Version>
    </PackageReference>
    <PackageReference Include="Microsoft.Services.Store.Engagement">
      <Version>10.1901.28001</Version>
    </PackageReference>
    <PackageReference Include="Microsoft.Toolkit.Graph.Controls">
      <Version>6.1.0-build.6</Version>
    </PackageReference>
    <PackageReference Include="Microsoft.UI.Xaml">
      <Version>2.3.200213001</Version>
    </PackageReference>
    <PackageReference Include="Monaco.Editor">
      <Version>0.7.0-alpha</Version>
    </PackageReference>
    <PackageReference Include="Microsoft.Xaml.Behaviors.Uwp.Managed">
      <Version>2.0.1</Version>
    </PackageReference>
    <PackageReference Include="Newtonsoft.Json">
      <Version>10.0.3</Version>
    </PackageReference>
    <PackageReference Include="NotificationsVisualizerLibrary">
      <Version>1.0.5</Version>
    </PackageReference>
    <PackageReference Include="System.ValueTuple">
      <Version>4.4.0</Version>
    </PackageReference>
  </ItemGroup>
  <ItemGroup>
    <!-- A reference to the entire .Net Framework and Windows SDK are automatically included -->
    <Content Include="Assets\BrushAssets\TileTexture.png" />
    <Content Include="Assets\BrushAssets\NoiseTexture.png" />
    <Content Include="Assets\mslogo.png" />
    <Content Include="Assets\NotificationAssets\Cloudy-Square.png" />
    <Content Include="Assets\NotificationAssets\Cloudy.png" />
    <Content Include="Assets\NotificationAssets\Drizzle-Square.png" />
    <Content Include="Assets\NotificationAssets\Drizzle.png" />
    <Content Include="Assets\NotificationAssets\Haze-Square.png" />
    <Content Include="Assets\NotificationAssets\Haze.png" />
    <Content Include="Assets\NotificationAssets\Mostly Cloudy-Background.jpg" />
    <Content Include="Assets\NotificationAssets\Mostly Cloudy-Square.png" />
    <Content Include="Assets\NotificationAssets\Mostly Cloudy.png" />
    <Content Include="Assets\NotificationAssets\Slight Drizzle-Square.png" />
    <Content Include="Assets\NotificationAssets\Slight Drizzle.png" />
    <Content Include="Assets\NotificationAssets\Snow-Square.png" />
    <Content Include="Assets\NotificationAssets\Snow.png" />
    <Content Include="Assets\NotificationAssets\Sunny-Square.png" />
    <Content Include="Assets\NotificationAssets\Sunny.png" />
    <Content Include="Assets\NotificationAssets\Thunderstorms-Square.png" />
    <Content Include="Assets\NotificationAssets\Thunderstorms.png" />
    <Content Include="Assets\People\dave.png" />
    <Content Include="Assets\People\david.png" />
    <Content Include="Assets\People\giorgio.png" />
    <Content Include="Assets\People\jeff.png" />
    <Content Include="Assets\People\nikola.png" />
    <Content Include="Assets\People\pete.png" />
    <Content Include="Assets\People\petri.png" />
    <Content Include="Assets\People\shen.png" />
    <Content Include="Assets\People\vlad.png" />
    <Content Include="Assets\Photos\Backgrounds\hero.jpg" />
    <Content Include="Assets\Photos\BigFourSummerHeat.jpg" />
    <Content Include="Assets\Photos\BisonBadlandsChillin.jpg" />
    <Content Include="Assets\Photos\ColumbiaRiverGorge.jpg" />
    <Content Include="Assets\Photos\GiantSlabInOregon.jpg" />
    <Content Include="Assets\Photos\GrandTetons.jpg" />
    <Content Include="Assets\Photos\ImageExPlaceholder.jpg" />
    <Content Include="Assets\Photos\LakeAnnMushroom.jpg" />
    <Content Include="Assets\Photos\LunchBreak.jpg" />
    <Content Include="Assets\Photos\MilkyWayStHelensHikePurple.jpg" />
    <Content Include="Assets\Photos\MitchellButtes.jpg" />
    <Content Include="Assets\Photos\MultnomahFalls.jpg" />
    <Content Include="Assets\Photos\NorthernCascadesReflection.jpg" />
    <Content Include="Assets\Photos\NovemberHikeWaterfall.jpg" />
    <Content Include="Assets\Photos\OregonWineryNamaste.jpg" />
    <Content Include="Assets\Photos\Owl.jpg" />
    <Content Include="Assets\Photos\PaintedHillsPathway.jpg" />
    <Content Include="Assets\Photos\RunningDogPacificCity.jpg" />
    <Content Include="Assets\Photos\ShootingOnAutoOnTheDrone.jpg" />
    <Content Include="Assets\Photos\SmithnRockDownTheRiverView.jpg" />
    <Content Include="Assets\Photos\SnowyInterbayt.jpg" />
    <Content Include="Assets\Photos\SpeedTripleAtristsPoint.jpg" />
    <Content Include="Assets\Photos\Van.jpg" />
    <Content Include="Assets\Photos\WestSeattleView.jpg" />
    <Content Include="Assets\ToolkitLogoTransparent.png" />
    <Content Include="Assets\UWPCommunityToolkitSampleAppAppList.scale-100.png" />
    <Content Include="Assets\UWPCommunityToolkitSampleAppAppList.scale-125.png" />
    <Content Include="Assets\UWPCommunityToolkitSampleAppAppList.scale-150.png" />
    <Content Include="Assets\UWPCommunityToolkitSampleAppAppList.scale-200.png" />
    <Content Include="Assets\UWPCommunityToolkitSampleAppAppList.scale-400.png" />
    <Content Include="Assets\UWPCommunityToolkitSampleAppAppList.targetsize-16.png" />
    <Content Include="Assets\UWPCommunityToolkitSampleAppAppList.targetsize-16_altform-unplated.png" />
    <Content Include="Assets\UWPCommunityToolkitSampleAppAppList.targetsize-20.png" />
    <Content Include="Assets\UWPCommunityToolkitSampleAppAppList.targetsize-20_altform-unplated.png" />
    <Content Include="Assets\UWPCommunityToolkitSampleAppAppList.targetsize-24.png" />
    <Content Include="Assets\UWPCommunityToolkitSampleAppAppList.targetsize-24_altform-unplated.png" />
    <Content Include="Assets\UWPCommunityToolkitSampleAppAppList.targetsize-256.png" />
    <Content Include="Assets\UWPCommunityToolkitSampleAppAppList.targetsize-256_altform-unplated.png" />
    <Content Include="Assets\UWPCommunityToolkitSampleAppAppList.targetsize-30.png" />
    <Content Include="Assets\UWPCommunityToolkitSampleAppAppList.targetsize-30_altform-unplated.png" />
    <Content Include="Assets\UWPCommunityToolkitSampleAppAppList.targetsize-32.png" />
    <Content Include="Assets\UWPCommunityToolkitSampleAppAppList.targetsize-32_altform-unplated.png" />
    <Content Include="Assets\UWPCommunityToolkitSampleAppAppList.targetsize-36.png" />
    <Content Include="Assets\UWPCommunityToolkitSampleAppAppList.targetsize-36_altform-unplated.png" />
    <Content Include="Assets\UWPCommunityToolkitSampleAppAppList.targetsize-40.png" />
    <Content Include="Assets\UWPCommunityToolkitSampleAppAppList.targetsize-40_altform-unplated.png" />
    <Content Include="Assets\UWPCommunityToolkitSampleAppAppList.targetsize-48.png" />
    <Content Include="Assets\UWPCommunityToolkitSampleAppAppList.targetsize-48_altform-unplated.png" />
    <Content Include="Assets\UWPCommunityToolkitSampleAppAppList.targetsize-60.png" />
    <Content Include="Assets\UWPCommunityToolkitSampleAppAppList.targetsize-60_altform-unplated.png" />
    <Content Include="Assets\UWPCommunityToolkitSampleAppAppList.targetsize-64.png" />
    <Content Include="Assets\UWPCommunityToolkitSampleAppAppList.targetsize-64_altform-unplated.png" />
    <Content Include="Assets\UWPCommunityToolkitSampleAppAppList.targetsize-72.png" />
    <Content Include="Assets\UWPCommunityToolkitSampleAppAppList.targetsize-72_altform-unplated.png" />
    <Content Include="Assets\UWPCommunityToolkitSampleAppAppList.targetsize-80.png" />
    <Content Include="Assets\UWPCommunityToolkitSampleAppAppList.targetsize-80_altform-unplated.png" />
    <Content Include="Assets\UWPCommunityToolkitSampleAppAppList.targetsize-96.png" />
    <Content Include="Assets\UWPCommunityToolkitSampleAppAppList.targetsize-96_altform-unplated.png" />
    <Content Include="Assets\UWPCommunityToolkitSampleAppBadgeLogo.scale-100.png" />
    <Content Include="Assets\UWPCommunityToolkitSampleAppBadgeLogo.scale-125.png" />
    <Content Include="Assets\UWPCommunityToolkitSampleAppBadgeLogo.scale-150.png" />
    <Content Include="Assets\UWPCommunityToolkitSampleAppBadgeLogo.scale-200.png" />
    <Content Include="Assets\UWPCommunityToolkitSampleAppBadgeLogo.scale-400.png" />
    <Content Include="Assets\UWPCommunityToolkitSampleAppLargeTile.scale-100.png" />
    <Content Include="Assets\UWPCommunityToolkitSampleAppLargeTile.scale-125.png" />
    <Content Include="Assets\UWPCommunityToolkitSampleAppLargeTile.scale-150.png" />
    <Content Include="Assets\UWPCommunityToolkitSampleAppLargeTile.scale-200.png" />
    <Content Include="Assets\UWPCommunityToolkitSampleAppLargeTile.scale-400.png" />
    <Content Include="Assets\UWPCommunityToolkitSampleAppMedTile.scale-100.png" />
    <Content Include="Assets\UWPCommunityToolkitSampleAppMedTile.scale-125.png" />
    <Content Include="Assets\UWPCommunityToolkitSampleAppMedTile.scale-150.png" />
    <Content Include="Assets\UWPCommunityToolkitSampleAppMedTile.scale-200.png" />
    <Content Include="Assets\UWPCommunityToolkitSampleAppMedTile.scale-400.png" />
    <Content Include="Assets\UWPCommunityToolkitSampleAppSmallTile.scale-100.png" />
    <Content Include="Assets\UWPCommunityToolkitSampleAppSmallTile.scale-125.png" />
    <Content Include="Assets\UWPCommunityToolkitSampleAppSmallTile.scale-150.png" />
    <Content Include="Assets\UWPCommunityToolkitSampleAppSmallTile.scale-200.png" />
    <Content Include="Assets\UWPCommunityToolkitSampleAppSmallTile.scale-400.png" />
    <Content Include="Assets\UWPCommunityToolkitSampleAppSplashScreen.scale-100.png" />
    <Content Include="Assets\UWPCommunityToolkitSampleAppSplashScreen.scale-125.png" />
    <Content Include="Assets\UWPCommunityToolkitSampleAppSplashScreen.scale-150.png" />
    <Content Include="Assets\UWPCommunityToolkitSampleAppSplashScreen.scale-200.png" />
    <Content Include="Assets\UWPCommunityToolkitSampleAppSplashScreen.scale-400.png" />
    <Content Include="Assets\UWPCommunityToolkitSampleAppStoreLogo.scale-100.png" />
    <Content Include="Assets\UWPCommunityToolkitSampleAppStoreLogo.scale-125.png" />
    <Content Include="Assets\ToolkitLogo.png" />
    <Content Include="Assets\UWPCommunityToolkitSampleAppStoreLogo.scale-150.png" />
    <Content Include="Assets\UWPCommunityToolkitSampleAppStoreLogo.scale-200.png" />
    <Content Include="Assets\UWPCommunityToolkitSampleAppStoreLogo.scale-400.png" />
    <Content Include="Assets\UWPCommunityToolkitSampleAppWideTile.scale-100.png" />
    <Content Include="Assets\UWPCommunityToolkitSampleAppWideTile.scale-125.png" />
    <Content Include="Assets\UWPCommunityToolkitSampleAppWideTile.scale-150.png" />
    <Content Include="Assets\UWPCommunityToolkitSampleAppWideTile.scale-200.png" />
    <Content Include="Assets\UWPCommunityToolkitSampleAppWideTile.scale-400.png" />
    <Content Include="Assets\Wide310x150Logo.scale-400.png" />
    <Content Include="Icons\Animations.png" />
    <Content Include="Icons\About.png" />
    <Content Include="Icons\DeveloperTools.png" />
    <Content Include="Icons\Error.png" />
    <Content Include="Icons\Extensions.png" />
    <Content Include="Icons\Brushes.png" />
    <Content Include="Icons\Helpers.png" />
    <Content Include="Icons\Foundation.png" />
    <Content Include="Icons\Layouts.png" />
    <Content Include="Icons\More.png" />
    <Content Include="Icons\Notifications.png" />
    <Content Include="Icons\Services.png" />
    <Content Include="SamplePages\TilesBrush\TilesBrush.png" />
    <Content Include="SamplePages\Eyedropper\Eyedropper.png" />
    <Content Include="SamplePages\OnDevice\OnDevice.png" />
    <Content Include="SamplePages\AcrylicBrush\AcrylicBrush.png" />
    <Content Include="SamplePages\PipelineBrush\PipelineBrush.png" />
    <Content Include="SamplePages\RemoteDeviceHelper\RemoteDeviceHelper.png" />
    <Content Include="SamplePages\ImageCropper\ImageCropper.png" />
    <Content Include="SamplePages\StaggeredLayout\StaggeredLayout.png" />
    <Content Include="SamplePages\TabView\TabView.png" />
    <Content Include="SamplePages\PeoplePicker\PeoplePicker.png" />
    <Content Include="SamplePages\PersonView\PersonView.png" />
    <Content Include="SamplePages\TokenizingTextBox\TokenizingTextBox.png" />
    <Content Include="SamplePages\UniformGrid\UniformGrid.png" />
    <Content Include="SamplePages\AdaptiveGridView\AdaptiveGridView.png" />
    <Content Include="SamplePages\AdvancedCollectionView\AdvancedCollectionView.png" />
    <Content Include="SamplePages\BackdropGammaTransferBrush\BackdropGammaTransferBrush.png" />
    <Content Include="SamplePages\BackdropInvertBrush\BackdropInvertBrush.png" />
    <Content Include="SamplePages\BackdropSaturationBrush\BackdropSaturationBrush.png" />
    <Content Include="SamplePages\BackdropSepiaBrush\BackdropSepiaBrush.png" />
    <Content Include="SamplePages\BackgroundTaskHelper\BackgroundTaskHelper.png" />
    <Content Include="SamplePages\BluetoothLEHelper\BluetoothLEHelper.png" />
    <Content Include="SamplePages\BackdropBlurBrush\BackdropBlurBrush.png" />
    <Content Include="SamplePages\Blur\BlurBehavior.png" />
    <Content Include="SamplePages\CameraPreview\CameraPreview.png" />
    <Content Include="SamplePages\CameraHelper\CameraHelper.png" />
    <Content Include="SamplePages\Connected Animations\ConnectedAnimations.png" />
    <Content Include="SamplePages\DataGrid\DataGrid.png" />
    <Content Include="SamplePages\DispatcherHelper\DispatchHelper.png" />
    <Content Include="SamplePages\DockPanel\DockPanel.png" />
    <Content Include="SamplePages\Facebook Service\FacebookLogo.png" />
    <Content Include="SamplePages\LoginButton\LoginButton.png" />
    <Content Include="SamplePages\FadeHeader\FadeHeaderBehavior.png" />
    <Content Include="SamplePages\Fade\FadeBehavior.png" />
    <Content Include="SamplePages\FocusTracker\FocusTracker.png" />
    <Content Include="SamplePages\BladeView\BladeView.png" />
    <Content Include="SamplePages\Carousel\Carousel.png" />
    <Content Include="SamplePages\DropShadowPanel\DropShadowPanel.png" />
    <Content Include="SamplePages\Expander\Expander.png" />
    <Content Include="SamplePages\DropShadowPanel\Trex.png" />
    <Content Include="SamplePages\DropShadowPanel\Unicorn.png" />
    <Content Include="SamplePages\GazeInteraction\GazeInteraction.png" />
    <Content Include="SamplePages\GazeTracing\GazeTracing.png" />
    <Content Include="SamplePages\GridSplitter\GridSplitter.png" />
    <Content Include="SamplePages\AlignmentGrid\AlignmentGrid.png" />
    <Content Include="SamplePages\HeaderedContentControl\HeaderedContentControl.png" />
    <Content Include="SamplePages\HeaderedItemsControl\HeaderedItemsControl.png" />
    <Content Include="SamplePages\HeaderedTextBlock\HeaderedTextBlock.png" />
    <Content Include="SamplePages\ImageBlendBrush\ImageBlendBrush.png" />
    <Content Include="SamplePages\ImageCache\ImageCache.png" />
    <Content Include="SamplePages\ImageEx\ImageEx.png" />
    <Content Include="SamplePages\Implicit Animations\ImplicitAnimations.png" />
    <Content Include="SamplePages\InAppNotification\InAppNotification.png" />
    <Content Include="SamplePages\Incremental Loading Collection\icon.png" />
    <Content Include="SamplePages\LayoutTransformControl\LayoutTransformControl.png" />
    <Content Include="SamplePages\InfiniteCanvas\InfiniteCanvas.png" />
    <Content Include="SamplePages\Light\LightBehavior.png" />
    <Content Include="SamplePages\LinkedIn Service\LinkedInLogo.png" />
    <Content Include="Assets\Helpers.png" />
    <Content Include="SamplePages\LiveTile\LiveTile.png" />
    <Content Include="SamplePages\MarkdownTextBlock\MarkdownTextBlock.png" />
    <Content Include="SamplePages\Loading\Loading.png" />
    <Content Include="SamplePages\MasterDetailsView\MasterDetailsView.png" />
    <Content Include="SamplePages\MasterDetailsView\OneDriveLogo.png" />
    <Content Include="SamplePages\Menu\Menu.png" />
    <Content Include="SamplePages\Microsoft Translator Service\TranslatorService.png" />
    <Content Include="SamplePages\NetworkHelper\NetworkHelper.png" />
    <Content Include="SamplePages\Offset\OffsetBehavior.png" />
    <Content Include="SamplePages\Mouse\MouseCursor.png" />
    <Content Include="SamplePages\OneDrive Service\OneDriveLogo.png" />
    <Content Include="SamplePages\RadialGauge\RadialGauge.png" />
    <Content Include="SamplePages\RadialGradientBrush\RadialGradientBrush.png" />
    <Content Include="SamplePages\RadialProgressBar\RadialProgressBar.png" />
    <Content Include="SamplePages\RemoteDevicePicker\RemoteDevicePicker.png" />
    <Content Include="SamplePages\ReorderGridAnimation\ReorderGrid.png" />
    <Content Include="SamplePages\Rotate\RotateBehavior.png" />
    <Content Include="SamplePages\Saturation\SaturationBehavior.png" />
    <Content Include="SamplePages\OrbitView\OrbitView.png" />
    <Content Include="SamplePages\Scale\ScaleBehavior.png" />
    <Content Include="SamplePages\ScrollViewerExtensions\ScrollViewerExtensionsCode.bind" />
    <Content Include="SamplePages\StaggeredPanel\StaggeredPanel.png" />
    <Content Include="SamplePages\SystemInformation\SystemInformation.png" />
    <Content Include="SamplePages\TextBoxMask\TextBoxMask.png" />
    <Content Include="SamplePages\TextToolbar\TextToolbar.png" />
    <Content Include="SamplePages\TileControl\Animations.png" />
    <Content Include="SamplePages\TileControl\TileControl.png" />
    <Content Include="SamplePages\PrintHelper\PrintHelper.png" />
    <Content Include="SamplePages\ScrollHeader\ScrollHeader.png" />
    <Content Include="SamplePages\RangeSelector\RangeSelector.png" />
    <Content Include="SamplePages\RotatorTile\RotatorTile.png" />
    <Content Include="SamplePages\Object Storage\ObjectStorage.png" />
    <Content Include="SamplePages\SurfaceDialTextbox\SurfaceDialTextbox.png" />
    <Content Include="SamplePages\TextBoxRegex\TextBoxRegex.png" />
    <Content Include="SamplePages\Toast\Toast.png" />
    <Content Include="SamplePages\Twitter Service\TwitterLogo.png" />
    <Content Include="SamplePages\Twitter Service\TwitterCode.bind" />
    <Content Include="SamplePages\Twitter Service\icon.png" />
    <Content Include="SamplePages\Facebook Service\FacebookCode.bind" />
    <Content Include="SamplePages\HeaderedTextBlock\HeaderedTextBlockCode.bind" />
    <Content Include="SamplePages\ViewExtensions\ViewExtensions.png" />
    <Content Include="SamplePages\ViewportBehavior\ViewportBehavior.png" />
    <Content Include="SamplePages\Visual Extensions\VisualExtensions.png" />
    <Content Include="SamplePages\Weibo Service\WeiboLogo.png" />
    <Content Include="SamplePages\WrapLayout\WrapLayout.png" />
    <Content Include="SamplePages\WrapPanel\WrapPanel.png" />
    <Content Include="landingPageLinks.json" />
    <Content Include="Assets\mtns.csv">
      <CopyToOutputDirectory>PreserveNewest</CopyToOutputDirectory>
    </Content>
    <None Include=".editorconfig" />
    <Content Include="SamplePages\WeatherLiveTileAndToast\WeatherLiveTileAndToast.png" />
    <Content Include="SamplePages\WeatherLiveTileAndToast\WeatherLiveTileAndToastCode.bind" />
    <Content Include="SamplePages\ImageEx\ImageExCode.bind" />
    <Content Include="SamplePages\Offset\OffsetBehaviorCode.bind" />
    <Content Include="SamplePages\Fade\FadeBehaviorCode.bind" />
    <Content Include="SamplePages\RadialGauge\RadialGaugeCode.bind" />
    <Content Include="SamplePages\Rotate\RotateBehaviorCode.bind" />
    <Content Include="SamplePages\Scale\ScaleBehaviorCode.bind" />
    <Content Include="Assets\Photos\Photos.json" />
    <Content Include="Assets\Photos\OnlinePhotos.json" />
    <Content Include="SamplePages\RangeSelector\RangeSelectorCode.bind" />
    <Content Include="SamplePages\AdaptiveGridView\AdaptiveGridViewCode.bind" />
    <Content Include="SamplePages\samples.json">
      <CopyToOutputDirectory>PreserveNewest</CopyToOutputDirectory>
    </Content>
    <None Include="readme.md" />
    <Content Include="SamplePages\LiveTile\LiveTileCode.bind" />
    <Content Include="SamplePages\Toast\ToastCode.bind" />
    <Content Include="SamplePages\RotatorTile\RotatorTileCode.bind" />
    <Content Include="SamplePages\Saturation\SaturationBehaviorCode.bind" />
    <Content Include="SamplePages\Saturation\SaturationBehaviorXaml.bind" />
    <Content Include="SamplePages\Offset\OffsetBehaviorXaml.bind" />
    <Content Include="SamplePages\Expander\ExpanderXaml.bind" />
    <Content Include="SamplePages\Fade\FadeBehaviorXaml.bind" />
    <Content Include="SamplePages\Scale\ScaleBehaviorXaml.bind" />
    <Content Include="SamplePages\Rotate\RotateBehaviorXaml.bind" />
    <Content Include="SamplePages\BladeView\BladeCode.bind" />
    <Content Include="SamplePages\ScrollHeader\ScrollHeaderCode.bind" />
    <Content Include="SamplePages\GridSplitter\GridSplitter.bind" />
    <Content Include="SamplePages\FadeHeader\FadeHeaderBehaviorCode.bind" />
    <Content Include="SamplePages\FadeHeader\FadeHeaderBehaviorXaml.bind" />
    <Content Include="SamplePages\ImageCache\ImageCacheXaml.bind" />
    <Content Include="SamplePages\LinkedIn Service\LinkedInCode.bind" />
    <Content Include="SamplePages\Incremental Loading Collection\IncrementalLoadingCollectionCode.bind" />
    <Content Include="SamplePages\ImageCache\ImageCacheCode.bind" />
    <Content Include="SamplePages\DropShadowPanel\DropShadowPanelXaml.bind" />
    <Content Include="SamplePages\LiveTile\LiveTileCodeJavaScript.bind" />
    <Content Include="SamplePages\Toast\ToastCodeJavaScript.bind" />
    <Content Include="SamplePages\Object Storage\ObjectStorageCode.bind" />
    <Content Include="SamplePages\WeatherLiveTileAndToast\WeatherLiveTileAndToastCodeJavaScript.bind" />
    <Content Include="SamplePages\BackgroundTaskHelper\BackgroundTaskHelperCode.bind" />
    <Content Include="SamplePages\MasterDetailsView\MasterDetailsView.bind" />
    <Content Include="SamplePages\NetworkHelper\NetworkHelperCode.bind" />
    <Content Include="SamplePages\PrintHelper\PrintHelperCode.bind" />
    <Content Include="SamplePages\SystemInformation\SystemInformationCode.bind" />
    <Content Include="SamplePages\Connected Animations\ConnectedAnimationsCode.bind" />
    <Content Include="SamplePages\Loading\LoadingCode.bind" />
    <Content Include="SamplePages\ReorderGridAnimation\ReorderGrid.bind" />
    <Content Include="SamplePages\Light\LightBehaviorCode.bind" />
    <Content Include="SamplePages\Light\LightBehaviorXaml.bind" />
    <Content Include="SamplePages\TextBoxMask\TextBoxMask.bind" />
    <Content Include="SamplePages\TileControl\TileControl.bind">
      <SubType>Designer</SubType>
    </Content>
    <Content Include="SamplePages\SurfaceDialTextbox\SurfaceDialTextboxCode.bind">
      <SubType>Designer</SubType>
    </Content>
    <Content Include="SamplePages\WrapPanel\WrapPanel.bind" />
    <Content Include="SamplePages\MasterDetailsView\MasterDetailsViewCode.bind" />
    <Content Include="SamplePages\Microsoft Translator Service\MicrosoftTranslatorCode.bind" />
    <Content Include="SamplePages\MarkdownTextBlock\MarkdownTextBlock.bind" />
    <Content Include="SamplePages\MarkdownTextBlock\InitialContent.md" />
    <Content Include="SamplePages\AdvancedCollectionView\AdvancedCollectionView.bind" />
    <Content Include="SamplePages\TextBoxRegex\TextBoxRegex.bind" />
    <Content Include="SamplePages\RadialProgressBar\RadialProgressBarCode.bind" />
    <Content Include="SamplePages\MarkdownTextBlock\MarkdownTextBlockCode.bind" />
    <Content Include="SamplePages\Blur\BlurBehaviorCode.bind" />
    <Content Include="SamplePages\Blur\BlurBehaviorXaml.bind" />
    <Content Include="SamplePages\ViewExtensions\ViewExtensionsCode.bind">
      <SubType>Designer</SubType>
    </Content>
    <Content Include="SamplePages\Carousel\CarouselCode.bind" />
    <Content Include="SamplePages\AlignmentGrid\AlignmentGridXaml.bind" />
    <Content Include="SamplePages\FocusTracker\FocusTrackerXaml.bind" />
    <Content Include="SamplePages\Visual Extensions\VisualExtensionsCode.bind" />
    <Content Include="SamplePages\TextToolbar\TextToolbarCode.bind" />
    <Content Include="SamplePages\BluetoothLEHelper\BluetoothLEHelperCode.bind" />
    <Content Include="SamplePages\OrbitView\OrbitViewXaml.bind" />
    <Content Include="SamplePages\Menu\Menu.bind" />
    <Content Include="SamplePages\InAppNotification\InAppNotificationCode.bind" />
    <Content Include="SamplePages\InAppNotification\InAppNotificationXaml.bind" />
    <Content Include="SamplePages\ListViewExtensions\ListViewExtensionsCode.bind" />
    <Content Include="SamplePages\Implicit Animations\ImplicitAnimationsCode.bind" />
    <Content Include="SamplePages\DispatcherHelper\DispatcherHelperCode.bind" />
    <Content Include="SamplePages\TextToolbar\TextToolbar.bind" />
    <Content Include="SamplePages\DockPanel\DockPanel.bind">
      <SubType>Designer</SubType>
    </Content>
    <Content Include="SamplePages\UniformGrid\UniformGridXaml.bind" />
    <Content Include="SamplePages\HeaderedItemsControl\HeaderedItemsControlXaml.bind" />
    <Content Include="SamplePages\HeaderedContentControl\HeaderedContentControlXaml.bind" />
    <Content Include="SamplePages\Mouse\MouseCursorPage.bind" />
    <Content Include="SamplePages\FrameworkElementExtensions\FrameworkElementExtensionsCode.bind">
      <SubType>Designer</SubType>
    </Content>
    <Content Include="SamplePages\StaggeredPanel\StaggeredPanel.bind" />
    <Content Include="SamplePages\BackdropBlurBrush\BackdropBlurBrushXaml.bind" />
    <Content Include="SamplePages\BackdropInvertBrush\BackdropInvertBrushXaml.bind" />
    <Content Include="SamplePages\BackdropGammaTransferBrush\BackdropGammaTransferBrushXaml.bind">
      <SubType>Designer</SubType>
    </Content>
    <Content Include="SamplePages\BackdropSepiaBrush\BackdropSepiaBrushXaml.bind">
      <SubType>Designer</SubType>
    </Content>
    <Content Include="SamplePages\BackdropSaturationBrush\BackdropSaturationBrushXaml.bind" />
    <Content Include="SamplePages\ImageBlendBrush\ImageBlendBrushXaml.bind" />
    <Content Include="SamplePages\RadialGradientBrush\RadialGradientBrushXaml.bind">
      <SubType>Designer</SubType>
    </Content>
    <Content Include="SamplePages\CameraPreview\CameraPreviewCode.bind" />
    <Content Include="SamplePages\CameraHelper\CameraHelperCode.bind" />
    <Content Include="SamplePages\LayoutTransformControl\LayoutTransformControlXaml.bind" />
    <Content Include="SamplePages\GazeTracing\GazeTracingXaml.bind">
      <SubType>Designer</SubType>
    </Content>
    <Content Include="SamplePages\PrintHelper\PrintHelperXaml.bind">
      <SubType>Designer</SubType>
    </Content>
    <Content Include="SamplePages\CameraPreview\CameraPreviewXaml.bind" />
    <Content Include="SamplePages\LoginButton\LoginButtonXaml.bind" />
    <Content Include="SamplePages\PeoplePicker\PeoplePickerXaml.bind" />
    <Content Include="SamplePages\PersonView\PersonViewXaml.bind" />
    <Content Include="SamplePages\GazeInteraction\GazeInteractionXaml.bind">
      <SubType>Designer</SubType>
    </Content>
    <Content Include="SamplePages\GazeInteraction\GazeInteractionCode.bind" />
    <Content Include="SamplePages\GazeTracing\GazeTracingCode.bind" />
    <Content Include="SamplePages\InfiniteCanvas\InfiniteCanvas.bind" />
    <Content Include="SamplePages\RemoteDevicePicker\RemoteDevicePickerCode.bind" />
    <Content Include="SamplePages\DataGrid\DataGridCode.bind" />
    <Content Include="SamplePages\ViewportBehavior\ViewportBehaviorCode.bind" />
    <Content Include="SamplePages\TabView\TabViewXaml.bind">
      <SubType>Designer</SubType>
    </Content>
    <Content Include="SamplePages\Weibo Service\WeiboCode.bind" />
    <Compile Include="Common\TextBlockHyperlinkBehavior.cs" />
    <Compile Include="SamplePages\TilesBrush\TilesBrushPage.xaml.cs">
      <DependentUpon>TilesBrushPage.xaml</DependentUpon>
    </Compile>
    <Compile Include="SamplePages\Eyedropper\EyedropperPage.xaml.cs">
      <DependentUpon>EyedropperPage.xaml</DependentUpon>
    </Compile>
    <Compile Include="SamplePages\ClipToBounds\ClipToBoundsPage.xaml.cs">
      <DependentUpon>ClipToBoundsPage.xaml</DependentUpon>
    </Compile>
    <Compile Include="SamplePages\ImageEx\ImageExLazyLoadingControl.xaml.cs">
      <DependentUpon>ImageExLazyLoadingControl.xaml</DependentUpon>
    </Compile>
    <Compile Include="SamplePages\ObservableGroup\ObservableGroupPage.xaml.cs">
      <DependentUpon>ObservableGroupPage.xaml</DependentUpon>
    </Compile>
    <Compile Include="SamplePages\OnDevice\OnDevicePage.xaml.cs">
      <DependentUpon>OnDevicePage.xaml</DependentUpon>
    </Compile>
    <Compile Include="SamplePages\AcrylicBrush\AcrylicBrushPage.xaml.cs">
      <DependentUpon>AcrylicBrushPage.xaml</DependentUpon>
    </Compile>
    <Compile Include="SamplePages\PipelineBrush\PipelineBrushPage.xaml.cs">
      <DependentUpon>PipelineBrushPage.xaml</DependentUpon>
    </Compile>
    <Compile Include="SamplePages\RemoteDeviceHelper\RemoteDeviceHelperPage.xaml.cs">
      <DependentUpon>RemoteDeviceHelperPage.xaml</DependentUpon>
    </Compile>
    <Compile Include="SamplePages\ImageCropper\AspectRatioConfig.cs" />
    <Compile Include="SamplePages\ImageCropper\ImageCropperPage.xaml.cs">
      <DependentUpon>ImageCropperPage.xaml</DependentUpon>
    </Compile>
    <Compile Include="SamplePages\StaggeredLayout\StaggeredLayoutPage.xaml.cs">
      <DependentUpon>StaggeredLayoutPage.xaml</DependentUpon>
    </Compile>
    <Compile Include="SamplePages\TokenizingTextBox\SampleDataType.cs" />
    <Compile Include="SamplePages\TokenizingTextBox\TokenizingTextBoxPage.xaml.cs">
      <DependentUpon>TokenizingTextBoxPage.xaml</DependentUpon>
    </Compile>
    <Compile Include="SamplePages\WrapLayout\WrapLayoutPage.xaml.cs">
      <DependentUpon>WrapLayoutPage.xaml</DependentUpon>
    </Compile>
    <Compile Include="Shell.Search.cs" />
    <Compile Include="Shell.SamplePicker.cs" />
    <Content Include="SamplePages\ViewportBehavior\ViewportBehaviorXaml.bind" />
    <Content Include="SamplePages\OnDevice\OnDeviceXaml.bind" />
    <Content Include="SamplePages\RemoteDeviceHelper\RemoteDeviceHelperCode.bind" />
    <Content Include="SamplePages\ImageCropper\ImageCropperXaml.bind" />
    <Content Include="SamplePages\ImageCropper\ImageCropperCode.bind" />
    <Content Include="SamplePages\Eyedropper\EyedropperXaml.bind" />
    <Content Include="SamplePages\Eyedropper\EyedropperCode.bind" />
    <Content Include="SamplePages\TokenizingTextBox\TokenizingTextBoxCode.bind" />
<<<<<<< HEAD
    <Content Include="SamplePages\PipelineBrush\PipelineBrushXaml.bind" />
    <Content Include="SamplePages\PipelineBrush\PipelineBrushCode.bind" />
    <Content Include="SamplePages\AcrylicBrush\AcrylicBrushXaml.bind" />
    <Content Include="SamplePages\TilesBrush\TilesBrushXaml.bind" />
=======
    <Content Include="SamplePages\WrapLayout\WrapLayout.bind" />
    <Content Include="SamplePages\StaggeredLayout\StaggeredLayout.bind" />
>>>>>>> 71459d63
    <Content Include="SamplePages\ObservableGroup\ObservableGroup.bind" />
  </ItemGroup>
  <ItemGroup>
    <Compile Include="App.xaml.cs">
      <DependentUpon>App.xaml</DependentUpon>
    </Compile>
    <Compile Include="Common\DoubleTopThicknessConverter.cs" />
    <Compile Include="Common\ThicknessConverter.cs" />
    <Compile Include="Common\AnalyticsVersionInfoExtensions.cs" />
    <Compile Include="Common\BoolStringConverter.cs" />
    <Compile Include="Common\Constants.cs" />
    <Compile Include="Common\DelegateCommand{T}.cs" />
    <Compile Include="Common\TimeSpanConverter.cs" />
    <Compile Include="Common\EnumConverter.cs" />
    <Compile Include="Common\SampleCommand.cs" />
    <Compile Include="Common\SolidColorBrushConverter.cs" />
    <Compile Include="Common\DelegateCommand.cs" />
    <Compile Include="Common\Tools.cs" />
    <Compile Include="Controls\SampleAppMarkdownRenderer.cs" />
    <Compile Include="Controls\XamlCodeEditor.xaml.cs">
      <DependentUpon>XamlCodeEditor.xaml</DependentUpon>
    </Compile>
    <Compile Include="Data\DataGridDataItem.cs" />
    <Compile Include="Data\DataGridDataSource.cs" />
    <Compile Include="Data\GitHub.cs" />
    <Compile Include="Controls\XamlExceptionRange.cs" />
    <Compile Include="Controls\XamlRenderService.cs" />
    <Compile Include="Data\PhotoDataItemWithDimension.cs" />
    <Compile Include="Models\Email.cs" />
    <Compile Include="Models\GitHubRelease.cs" />
    <Compile Include="Models\LandingPageLinks.cs" />
    <Compile Include="Models\LandingPageResource.cs" />
    <Compile Include="Models\LandingPageLink.cs" />
    <Compile Include="Models\PaneState.cs" />
    <Compile Include="SamplePages\TabView\TabViewPage.xaml.cs">
      <DependentUpon>TabViewPage.xaml</DependentUpon>
    </Compile>
    <Compile Include="SamplePages\UniformGrid\UniformGridPage.xaml.cs">
      <DependentUpon>UniformGridPage.xaml</DependentUpon>
    </Compile>
    <Compile Include="Models\PropertyDescriptor\ThicknessPropertyOptions.cs" />
    <Compile Include="Models\ThemeChangedArgs.cs" />
    <Compile Include="Pages\SampleController.xaml.cs">
      <DependentUpon>SampleController.xaml</DependentUpon>
    </Compile>
    <Compile Include="SamplePages\PeoplePicker\PeoplePickerPage.xaml.cs">
      <DependentUpon>PeoplePickerPage.xaml</DependentUpon>
    </Compile>
    <Compile Include="SamplePages\PersonView\PersonViewPage.xaml.cs">
      <DependentUpon>PersonViewPage.xaml</DependentUpon>
    </Compile>
    <Compile Include="SamplePages\AdvancedCollectionView\AdvancedCollectionViewPage.xaml.cs">
      <DependentUpon>AdvancedCollectionViewPage.xaml</DependentUpon>
    </Compile>
    <Compile Include="SamplePages\BackdropGammaTransferBrush\BackdropGammaTransferBrushPage.xaml.cs">
      <DependentUpon>BackdropGammaTransferBrushPage.xaml</DependentUpon>
    </Compile>
    <Compile Include="SamplePages\BackdropInvertBrush\BackdropInvertBrushPage.xaml.cs">
      <DependentUpon>BackdropInvertBrushPage.xaml</DependentUpon>
    </Compile>
    <Compile Include="SamplePages\BackdropSaturationBrush\BackdropSaturationBrushPage.xaml.cs">
      <DependentUpon>BackdropSaturationBrushPage.xaml</DependentUpon>
    </Compile>
    <Compile Include="SamplePages\BackdropSepiaBrush\BackdropSepiaBrushPage.xaml.cs">
      <DependentUpon>BackdropSepiaBrushPage.xaml</DependentUpon>
    </Compile>
    <Compile Include="SamplePages\BluetoothLEHelper\BluetoothLEHelperPage.xaml.cs">
      <DependentUpon>BluetoothLEHelperPage.xaml</DependentUpon>
    </Compile>
    <Compile Include="Common\IXamlRenderListener.cs" />
    <Compile Include="SamplePages\CameraPreview\CameraPreviewPage.xaml.cs">
      <DependentUpon>CameraPreviewPage.xaml</DependentUpon>
    </Compile>
    <Compile Include="SamplePages\CameraHelper\CameraHelperPage.xaml.cs">
      <DependentUpon>CameraHelperPage.xaml</DependentUpon>
    </Compile>
    <Compile Include="SamplePages\Connected Animations\ConnectedAnimationsPage.xaml.cs">
      <DependentUpon>ConnectedAnimationsPage.xaml</DependentUpon>
    </Compile>
    <Compile Include="SamplePages\Connected Animations\Pages\FirstPage.xaml.cs">
      <DependentUpon>FirstPage.xaml</DependentUpon>
    </Compile>
    <Compile Include="SamplePages\Connected Animations\Pages\SecondPage.xaml.cs">
      <DependentUpon>SecondPage.xaml</DependentUpon>
    </Compile>
    <Compile Include="SamplePages\Connected Animations\Pages\ThirdPage.xaml.cs">
      <DependentUpon>ThirdPage.xaml</DependentUpon>
    </Compile>
    <Compile Include="SamplePages\BackdropBlurBrush\BackdropBlurBrushPage.xaml.cs">
      <DependentUpon>BackdropBlurBrushPage.xaml</DependentUpon>
    </Compile>
    <Compile Include="SamplePages\LoginButton\LoginButtonPage.xaml.cs">
      <DependentUpon>LoginButtonPage.xaml</DependentUpon>
    </Compile>
    <Compile Include="SamplePages\DataGrid\DataGridPage.xaml.cs">
      <DependentUpon>DataGridPage.xaml</DependentUpon>
    </Compile>
    <Compile Include="SamplePages\FrameworkElementExtensions\FrameworkElementExtensionsPage.xaml.cs" />
    <Compile Include="SamplePages\GazeInteraction\GazeInteractionPage.xaml.cs">
      <DependentUpon>GazeInteractionPage.xaml</DependentUpon>
    </Compile>
    <Compile Include="SamplePages\GazeTracing\GazeTracingPage.xaml.cs">
      <DependentUpon>GazeTracingPage.xaml</DependentUpon>
    </Compile>
    <Compile Include="SamplePages\ImageBlendBrush\ImageBlendBrushPage.xaml.cs">
      <DependentUpon>ImageBlendBrushPage.xaml</DependentUpon>
    </Compile>
    <Compile Include="SamplePages\Implicit Animations\ImplicitAnimationsPage.xaml.cs">
      <DependentUpon>ImplicitAnimationsPage.xaml</DependentUpon>
    </Compile>
    <Compile Include="SamplePages\DockPanel\DockPanelPage.xaml.cs">
      <DependentUpon>DockPanelPage.xaml</DependentUpon>
    </Compile>
    <Compile Include="SamplePages\HeaderedContentControl\HeaderedContentControlPage.xaml.cs">
      <DependentUpon>HeaderedContentControlPage.xaml</DependentUpon>
    </Compile>
    <Compile Include="SamplePages\HeaderedItemsControl\HeaderedItemsControlPage.xaml.cs">
      <DependentUpon>HeaderedItemsControlPage.xaml</DependentUpon>
    </Compile>
    <Compile Include="SamplePages\InAppNotification\InAppNotificationPage.xaml.cs">
      <DependentUpon>InAppNotificationPage.xaml</DependentUpon>
    </Compile>
    <Compile Include="SamplePages\LayoutTransformControl\LayoutTransformControlPage.xaml.cs">
      <DependentUpon>LayoutTransformControlPage.xaml</DependentUpon>
    </Compile>
    <Compile Include="SamplePages\InfiniteCanvas\InfiniteCanvasPage.xaml.cs">
      <DependentUpon>InfiniteCanvasPage.xaml</DependentUpon>
    </Compile>
    <Compile Include="SamplePages\ListViewExtensions\ListViewExtensionsPage.xaml.cs">
      <DependentUpon>ListViewExtensionsPage.xaml</DependentUpon>
    </Compile>
    <Compile Include="SamplePages\MarkdownParser\MarkdownParserPage.xaml.cs">
      <DependentUpon>MarkdownParserPage.xaml</DependentUpon>
    </Compile>
    <Compile Include="SamplePages\Menu\Commands\VsCommands.cs" />
    <Compile Include="SamplePages\Menu\MenuPage.xaml.cs">
      <DependentUpon>MenuPage.xaml</DependentUpon>
    </Compile>
    <Compile Include="SamplePages\Mouse\MouseCursorPage.xaml.cs">
      <DependentUpon>MouseCursorPage.xaml</DependentUpon>
    </Compile>
    <Compile Include="SamplePages\NetworkHelper\NetworkHelperPage.xaml.cs">
      <DependentUpon>NetworkHelperPage.xaml</DependentUpon>
    </Compile>
    <Compile Include="SamplePages\FocusTracker\FocusTrackerPage.xaml.cs">
      <DependentUpon>FocusTrackerPage.xaml</DependentUpon>
    </Compile>
    <Compile Include="SamplePages\BackgroundTaskHelper\TestBackgroundTask.cs" />
    <Compile Include="SamplePages\RemoteDevicePicker\RemoteDevicePickerControlPage.xaml.cs">
      <DependentUpon>RemoteDevicePickerControlPage.xaml</DependentUpon>
    </Compile>
    <Compile Include="SamplePages\RssParser\RssParserPage.xaml.cs">
      <DependentUpon>RssParserPage.xaml</DependentUpon>
    </Compile>
    <Compile Include="SamplePages\RadialGradientBrush\RadialGradientBrushPage.xaml.cs">
      <DependentUpon>RadialGradientBrushPage.xaml</DependentUpon>
    </Compile>
    <Compile Include="SamplePages\ScrollViewerExtensions\ScrollViewerExtensionsPage.xaml.cs">
      <DependentUpon>ScrollViewerExtensionsPage.xaml</DependentUpon>
    </Compile>
    <Compile Include="SamplePages\StaggeredPanel\StaggeredPanelPage.xaml.cs">
      <DependentUpon>StaggeredPanelPage.xaml</DependentUpon>
    </Compile>
    <Compile Include="SamplePages\StringExtensions\StringExtensionsPage.xaml.cs">
      <DependentUpon>StringExtensionsPage.xaml</DependentUpon>
    </Compile>
    <Compile Include="SamplePages\TextToolbar\SampleFormatter.cs" />
    <Compile Include="SamplePages\TextToolbar\TextToolbarPage.xaml.cs">
      <DependentUpon>TextToolbarPage.xaml</DependentUpon>
    </Compile>
    <Compile Include="SamplePages\OrbitView\OrbitViewPage.xaml.cs">
      <DependentUpon>OrbitViewPage.xaml</DependentUpon>
    </Compile>
    <Compile Include="SamplePages\ThemeListener\ThemeListenerPage.xaml.cs">
      <DependentUpon>ThemeListenerPage.xaml</DependentUpon>
    </Compile>
    <Compile Include="SamplePages\ViewExtensions\ViewExtensionsPage.xaml.cs">
      <DependentUpon>ViewExtensionsPage.xaml</DependentUpon>
    </Compile>
    <Compile Include="SamplePages\Carousel\CarouselPage.xaml.cs">
      <DependentUpon>CarouselPage.xaml</DependentUpon>
    </Compile>
    <Compile Include="SamplePages\BackgroundTaskHelper\BackgroundTaskHelperPage.xaml.cs">
      <DependentUpon>BackgroundTaskHelperPage.xaml</DependentUpon>
    </Compile>
    <Compile Include="SamplePages\DispatcherHelper\DispatcherHelperPage.xaml.cs">
      <DependentUpon>DispatcherHelperPage.xaml</DependentUpon>
    </Compile>
    <Compile Include="SamplePages\DropShadowPanel\DropShadowPanelPage.xaml.cs">
      <DependentUpon>DropShadowPanelPage.xaml</DependentUpon>
    </Compile>
    <Compile Include="SamplePages\Expander\ExpanderPage.xaml.cs">
      <DependentUpon>ExpanderPage.xaml</DependentUpon>
    </Compile>
    <Compile Include="SamplePages\Facebook Service\FacebookPhotoTemplateSelector.cs" />
    <Compile Include="Controls\CodeRenderer.cs" />
    <Compile Include="Controls\PropertyControl.xaml.cs">
      <DependentUpon>PropertyControl.xaml</DependentUpon>
    </Compile>
    <Compile Include="Data\PhotoDataItem.cs" />
    <Compile Include="Data\PhotosDataSource.cs" />
    <Compile Include="Models\Item.cs" />
    <Compile Include="Models\PropertyDescriptor\SliderPropertyOptions.cs" />
    <Compile Include="Models\PropertyDescriptor\ValueHolder.cs" />
    <Compile Include="Models\PropertyDescriptor\PropertyOptions.cs" />
    <Compile Include="Models\PropertyDescriptor\PropertyKind.cs" />
    <Compile Include="Models\PropertyDescriptor\PropertyDescriptor.cs" />
    <Compile Include="Common\BindableBase.cs" />
    <Compile Include="SamplePages\BladeView\BladePage.xaml.cs">
      <DependentUpon>BladePage.xaml</DependentUpon>
    </Compile>
    <Compile Include="SamplePages\Blur\BlurBehaviorPage.xaml.cs">
      <DependentUpon>BlurBehaviorPage.xaml</DependentUpon>
    </Compile>
    <Compile Include="SamplePages\AlignmentGrid\AlignmentGridPage.xaml.cs">
      <DependentUpon>AlignmentGridPage.xaml</DependentUpon>
    </Compile>
    <Compile Include="SamplePages\MarkdownTextBlock\MarkdownTextBlockPage.xaml.cs">
      <DependentUpon>MarkdownTextBlockPage.xaml</DependentUpon>
    </Compile>
    <Compile Include="SamplePages\Microsoft Translator Service\MicrosoftTranslatorPage.xaml.cs">
      <DependentUpon>MicrosoftTranslatorPage.xaml</DependentUpon>
    </Compile>
    <Compile Include="SamplePages\Saturation\SaturationBehaviorPage.xaml.cs">
      <DependentUpon>SaturationBehaviorPage.xaml</DependentUpon>
    </Compile>
    <Compile Include="SamplePages\TileControl\TileControlPage.xaml.cs">
      <DependentUpon>TileControlPage.xaml</DependentUpon>
    </Compile>
    <Compile Include="SamplePages\RadialProgressBar\RadialProgressBarPage.xaml.cs">
      <DependentUpon>RadialProgressBarPage.xaml</DependentUpon>
    </Compile>
    <Compile Include="SamplePages\ScrollHeader\ScrollHeaderPage.xaml.cs">
      <DependentUpon>ScrollHeaderPage.xaml</DependentUpon>
    </Compile>
    <Compile Include="SamplePages\GridSplitter\GridSplitterPage.xaml.cs">
      <DependentUpon>GridSplitterPage.xaml</DependentUpon>
    </Compile>
    <Compile Include="SamplePages\FadeHeader\FadeHeaderBehaviorPage.xaml.cs">
      <DependentUpon>FadeHeaderBehaviorPage.xaml</DependentUpon>
    </Compile>
    <Compile Include="SamplePages\Incremental Loading Collection\IncrementalLoadingCollectionPage.xaml.cs">
      <DependentUpon>IncrementalLoadingCollectionPage.xaml</DependentUpon>
    </Compile>
    <Compile Include="SamplePages\Incremental Loading Collection\PeopleSource.cs" />
    <Compile Include="SamplePages\Incremental Loading Collection\Person.cs" />
    <Compile Include="SamplePages\Light\LightBehaviorPage.xaml.cs">
      <DependentUpon>LightBehaviorPage.xaml</DependentUpon>
    </Compile>
    <Compile Include="SamplePages\LinkedIn Service\LinkedInPage.xaml.cs">
      <DependentUpon>LinkedInPage.xaml</DependentUpon>
    </Compile>
    <Compile Include="SamplePages\Loading\LoadingPage.xaml.cs">
      <DependentUpon>LoadingPage.xaml</DependentUpon>
    </Compile>
    <Compile Include="SamplePages\MasterDetailsView\MasterDetailsViewPage.xaml.cs">
      <DependentUpon>MasterDetailsViewPage.xaml</DependentUpon>
    </Compile>
    <Compile Include="SamplePages\ImageCache\ImageCachePage.xaml.cs">
      <DependentUpon>ImageCachePage.xaml</DependentUpon>
    </Compile>
    <Compile Include="SamplePages\PrintHelper\PrintHelperPage.xaml.cs">
      <DependentUpon>PrintHelperPage.xaml</DependentUpon>
    </Compile>
    <Compile Include="SamplePages\ReorderGridAnimation\ReorderGridPage.xaml.cs">
      <DependentUpon>ReorderGridPage.xaml</DependentUpon>
    </Compile>
    <Compile Include="SamplePages\RotatorTile\RotatorTilePage.xaml.cs">
      <DependentUpon>RotatorTilePage.xaml</DependentUpon>
    </Compile>
    <Compile Include="SamplePages\LiveTile\LiveTilePage.xaml.cs">
      <DependentUpon>LiveTilePage.xaml</DependentUpon>
    </Compile>
    <Compile Include="SamplePages\Object Storage\ObjectStoragePage.xaml.cs">
      <DependentUpon>ObjectStoragePage.xaml</DependentUpon>
    </Compile>
    <Compile Include="SamplePages\SurfaceDialTextbox\SurfaceDialTextboxPage.xaml.cs">
      <DependentUpon>SurfaceDialTextboxPage.xaml</DependentUpon>
    </Compile>
    <Compile Include="SamplePages\SystemInformation\SystemInformationPage.xaml.cs">
      <DependentUpon>SystemInformationPage.xaml</DependentUpon>
    </Compile>
    <Compile Include="SamplePages\TextBoxMask\TextBoxMaskPage.xaml.cs">
      <DependentUpon>TextBoxMaskPage.xaml</DependentUpon>
    </Compile>
    <Compile Include="SamplePages\TextBoxRegex\TextBoxRegexPage.xaml.cs">
      <DependentUpon>TextBoxRegexPage.xaml</DependentUpon>
    </Compile>
    <Compile Include="SamplePages\Toast\ToastPage.xaml.cs">
      <DependentUpon>ToastPage.xaml</DependentUpon>
    </Compile>
    <Compile Include="SamplePages\Twitter Service\TwitterPage.xaml.cs">
      <DependentUpon>TwitterPage.xaml</DependentUpon>
    </Compile>
    <Compile Include="SamplePages\Offset\OffsetBehaviorPage.xaml.cs">
      <DependentUpon>OffsetBehaviorPage.xaml</DependentUpon>
    </Compile>
    <Compile Include="SamplePages\Fade\FadeBehaviorPage.xaml.cs">
      <DependentUpon>FadeBehaviorPage.xaml</DependentUpon>
    </Compile>
    <Compile Include="SamplePages\Facebook Service\FacebookPage.xaml.cs">
      <DependentUpon>FacebookPage.xaml</DependentUpon>
    </Compile>
    <Compile Include="SamplePages\HeaderedTextBlock\HeaderedTextBlockPage.xaml.cs">
      <DependentUpon>HeaderedTextBlockPage.xaml</DependentUpon>
    </Compile>
    <Compile Include="SamplePages\ImageEx\ImageExPage.xaml.cs">
      <DependentUpon>ImageExPage.xaml</DependentUpon>
    </Compile>
    <Compile Include="SamplePages\Twitter Service\TwitterTemplateSelector.cs" />
    <Compile Include="SamplePages\ViewportBehavior\ViewportBehaviorPage.xaml.cs">
      <DependentUpon>ViewportBehaviorPage.xaml</DependentUpon>
    </Compile>
    <Compile Include="SamplePages\Visual Extensions\VisualExtensionsPage.xaml.cs">
      <DependentUpon>VisualExtensionsPage.xaml</DependentUpon>
    </Compile>
    <Compile Include="SamplePages\WeatherLiveTileAndToast\WeatherLiveTileAndToastPage.xaml.cs">
      <DependentUpon>WeatherLiveTileAndToastPage.xaml</DependentUpon>
    </Compile>
    <Compile Include="SamplePages\Rotate\RotateBehaviorPage.xaml.cs">
      <DependentUpon>RotateBehaviorPage.xaml</DependentUpon>
    </Compile>
    <Compile Include="SamplePages\Scale\ScaleBehaviorPage.xaml.cs">
      <DependentUpon>ScaleBehaviorPage.xaml</DependentUpon>
    </Compile>
    <Compile Include="SamplePages\RadialGauge\RadialGaugePage.xaml.cs">
      <DependentUpon>RadialGaugePage.xaml</DependentUpon>
    </Compile>
    <Compile Include="SamplePages\RangeSelector\RangeSelectorPage.xaml.cs">
      <DependentUpon>RangeSelectorPage.xaml</DependentUpon>
    </Compile>
    <Compile Include="SamplePages\Weibo Service\WeiboPage.xaml.cs">
      <DependentUpon>WeiboPage.xaml</DependentUpon>
    </Compile>
    <Compile Include="SamplePages\WrapPanel\WrapPanelPage.xaml.cs">
      <DependentUpon>WrapPanelPage.xaml</DependentUpon>
    </Compile>
    <Compile Include="Shell.xaml.cs">
      <DependentUpon>Shell.xaml</DependentUpon>
    </Compile>
    <Compile Include="Models\Option.cs" />
    <Compile Include="Models\SampleCategory.cs" />
    <Compile Include="Models\Sample.cs" />
    <Compile Include="Models\Samples.cs" />
    <Compile Include="Pages\About.xaml.cs">
      <DependentUpon>About.xaml</DependentUpon>
    </Compile>
    <Compile Include="SamplePages\AdaptiveGridView\AdaptiveGridViewPage.xaml.cs">
      <DependentUpon>AdaptiveGridViewPage.xaml</DependentUpon>
    </Compile>
    <Compile Include="Properties\AssemblyInfo.cs" />
    <Compile Include="Styles\ThemeInjector.cs" />
    <Compile Include="TrackingManager.cs" />
  </ItemGroup>
  <ItemGroup>
    <AppxManifest Include="Package.appxmanifest">
      <SubType>Designer</SubType>
    </AppxManifest>
  </ItemGroup>
  <ItemGroup>
    <Content Include="Properties\Default.rd.xml" />
  </ItemGroup>
  <ItemGroup>
    <ApplicationDefinition Include="App.xaml">
      <Generator>MSBuild:Compile</Generator>
      <SubType>Designer</SubType>
    </ApplicationDefinition>
    <Page Include="Controls\CodeRenderer.xaml">
      <Generator>MSBuild:Compile</Generator>
      <SubType>Designer</SubType>
    </Page>
    <Page Include="Controls\PropertyControl.xaml">
      <SubType>Designer</SubType>
      <Generator>MSBuild:Compile</Generator>
    </Page>
    <Page Include="Controls\XamlCodeEditor.xaml">
      <SubType>Designer</SubType>
      <Generator>MSBuild:Compile</Generator>
    </Page>
    <Page Include="Pages\SampleController.xaml">
      <SubType>Designer</SubType>
      <Generator>MSBuild:Compile</Generator>
    </Page>
    <Page Include="SamplePages\TilesBrush\TilesBrushPage.xaml">
      <Generator>MSBuild:Compile</Generator>
      <SubType>Designer</SubType>
    </Page>
    <Page Include="SamplePages\Eyedropper\EyedropperPage.xaml">
      <SubType>Designer</SubType>
      <Generator>MSBuild:Compile</Generator>
    </Page>
    <Content Include="SamplePages\ClipToBounds\ClipToBoundsCode.bind">
      <SubType>Designer</SubType>
    </Content>
    <Page Include="SamplePages\ClipToBounds\ClipToBoundsPage.xaml">
      <SubType>Designer</SubType>
      <Generator>MSBuild:Compile</Generator>
    </Page>
    <Page Include="SamplePages\ImageEx\ImageExLazyLoadingControl.xaml">
      <SubType>Designer</SubType>
      <Generator>MSBuild:Compile</Generator>
    </Page>
    <Page Include="SamplePages\ObservableGroup\ObservableGroupPage.xaml">
      <SubType>Designer</SubType>
      <Generator>MSBuild:Compile</Generator>
    </Page>
    <Page Include="SamplePages\OnDevice\OnDevicePage.xaml">
      <Generator>MSBuild:Compile</Generator>
      <SubType>Designer</SubType>
    </Page>
    <Page Include="SamplePages\AcrylicBrush\AcrylicBrushPage.xaml">
      <Generator>MSBuild:Compile</Generator>
      <SubType>Designer</SubType>
    </Page>
    <Page Include="SamplePages\PipelineBrush\PipelineBrushPage.xaml">
      <SubType>Designer</SubType>
      <Generator>MSBuild:Compile</Generator>
    </Page>
    <Page Include="SamplePages\RemoteDeviceHelper\RemoteDeviceHelperPage.xaml">
      <SubType>Designer</SubType>
      <Generator>MSBuild:Compile</Generator>
    </Page>
    <Page Include="SamplePages\ImageCropper\ImageCropperPage.xaml">
      <SubType>Designer</SubType>
      <Generator>MSBuild:Compile</Generator>
    </Page>
    <Page Include="SamplePages\StaggeredLayout\StaggeredLayoutPage.xaml">
      <SubType>Designer</SubType>
      <Generator>MSBuild:Compile</Generator>
    </Page>
    <Page Include="SamplePages\TabView\TabViewPage.xaml">
      <Generator>MSBuild:Compile</Generator>
      <SubType>Designer</SubType>
    </Page>
    <Page Include="SamplePages\PeoplePicker\PeoplePickerPage.xaml">
      <Generator>MSBuild:Compile</Generator>
      <SubType>Designer</SubType>
    </Page>
    <Page Include="SamplePages\PersonView\PersonViewPage.xaml">
      <Generator>MSBuild:Compile</Generator>
      <SubType>Designer</SubType>
    </Page>
    <Page Include="SamplePages\BackdropGammaTransferBrush\BackdropGammaTransferBrushPage.xaml">
      <Generator>MSBuild:Compile</Generator>
      <SubType>Designer</SubType>
    </Page>
    <Page Include="SamplePages\BackdropInvertBrush\BackdropInvertBrushPage.xaml">
      <Generator>MSBuild:Compile</Generator>
      <SubType>Designer</SubType>
    </Page>
    <Page Include="SamplePages\BackdropSaturationBrush\BackdropSaturationBrushPage.xaml">
      <Generator>MSBuild:Compile</Generator>
      <SubType>Designer</SubType>
    </Page>
    <Page Include="SamplePages\BackdropSepiaBrush\BackdropSepiaBrushPage.xaml">
      <Generator>MSBuild:Compile</Generator>
      <SubType>Designer</SubType>
    </Page>
    <Page Include="SamplePages\CameraPreview\CameraPreviewPage.xaml">
      <Generator>MSBuild:Compile</Generator>
      <SubType>Designer</SubType>
    </Page>
    <Page Include="SamplePages\CameraHelper\CameraHelperPage.xaml">
      <Generator>MSBuild:Compile</Generator>
      <SubType>Designer</SubType>
    </Page>
    <Page Include="SamplePages\TokenizingTextBox\TokenizingTextBoxPage.xaml">
      <SubType>Designer</SubType>
      <Generator>MSBuild:Compile</Generator>
    </Page>
    <Content Include="SamplePages\TokenizingTextBox\TokenizingTextBoxXaml.bind">
      <SubType>Designer</SubType>
      <Generator>MSBuild:Compile</Generator>
    </Content>
    <Page Include="SamplePages\UniformGrid\UniformGridPage.xaml">
      <Generator>MSBuild:Compile</Generator>
      <SubType>Designer</SubType>
    </Page>
    <Page Include="SamplePages\Carousel\CarouselPage.xaml">
      <Generator>MSBuild:Compile</Generator>
      <SubType>Designer</SubType>
    </Page>
    <Page Include="SamplePages\AdvancedCollectionView\AdvancedCollectionViewPage.xaml">
      <SubType>Designer</SubType>
      <Generator>MSBuild:Compile</Generator>
    </Page>
    <Page Include="SamplePages\BluetoothLEHelper\BluetoothLEHelperPage.xaml">
      <SubType>Designer</SubType>
      <Generator>MSBuild:Compile</Generator>
    </Page>
    <Page Include="SamplePages\Connected Animations\ConnectedAnimationsPage.xaml">
      <SubType>Designer</SubType>
      <Generator>MSBuild:Compile</Generator>
    </Page>
    <Page Include="SamplePages\Connected Animations\Pages\FirstPage.xaml">
      <Generator>MSBuild:Compile</Generator>
      <SubType>Designer</SubType>
    </Page>
    <Page Include="SamplePages\Connected Animations\Pages\SecondPage.xaml">
      <Generator>MSBuild:Compile</Generator>
      <SubType>Designer</SubType>
    </Page>
    <Page Include="SamplePages\Connected Animations\Pages\ThirdPage.xaml">
      <Generator>MSBuild:Compile</Generator>
      <SubType>Designer</SubType>
    </Page>
    <Page Include="SamplePages\DataGrid\DataGridPage.xaml">
      <SubType>Designer</SubType>
      <Generator>MSBuild:Compile</Generator>
    </Page>
    <Page Include="SamplePages\DockPanel\DockPanelPage.xaml">
      <SubType>Designer</SubType>
      <Generator>MSBuild:Compile</Generator>
    </Page>
    <Page Include="SamplePages\BackdropBlurBrush\BackdropBlurBrushPage.xaml">
      <Generator>MSBuild:Compile</Generator>
      <SubType>Designer</SubType>
    </Page>
    <Page Include="SamplePages\LoginButton\LoginButtonPage.xaml">
      <Generator>MSBuild:Compile</Generator>
      <SubType>Designer</SubType>
    </Page>
    <Page Include="SamplePages\FocusTracker\FocusTrackerPage.xaml">
      <Generator>MSBuild:Compile</Generator>
      <SubType>Designer</SubType>
    </Page>
    <Page Include="SamplePages\FrameworkElementExtensions\FrameworkElementExtensionsPage.xaml">
      <Generator>MSBuild:Compile</Generator>
      <SubType>Designer</SubType>
    </Page>
    <Page Include="SamplePages\GazeInteraction\GazeInteractionPage.xaml">
      <Generator>MSBuild:Compile</Generator>
      <SubType>Designer</SubType>
    </Page>
    <Page Include="SamplePages\GazeTracing\GazeTracingPage.xaml">
      <SubType>Designer</SubType>
      <Generator>MSBuild:Compile</Generator>
    </Page>
    <Page Include="SamplePages\HeaderedContentControl\HeaderedContentControlPage.xaml">
      <SubType>Designer</SubType>
      <Generator>MSBuild:Compile</Generator>
    </Page>
    <Page Include="SamplePages\HeaderedItemsControl\HeaderedItemsControlPage.xaml">
      <SubType>Designer</SubType>
      <Generator>MSBuild:Compile</Generator>
    </Page>
    <Page Include="SamplePages\ImageBlendBrush\ImageBlendBrushPage.xaml">
      <Generator>MSBuild:Compile</Generator>
      <SubType>Designer</SubType>
    </Page>
    <Page Include="SamplePages\Implicit Animations\ImplicitAnimationsPage.xaml">
      <SubType>Designer</SubType>
      <Generator>MSBuild:Compile</Generator>
    </Page>
    <Page Include="SamplePages\InAppNotification\InAppNotificationPage.xaml">
      <SubType>Designer</SubType>
      <Generator>MSBuild:Compile</Generator>
    </Page>
    <Page Include="SamplePages\LayoutTransformControl\LayoutTransformControlPage.xaml">
      <SubType>Designer</SubType>
      <Generator>MSBuild:Compile</Generator>
    </Page>
    <Page Include="SamplePages\InfiniteCanvas\InfiniteCanvasPage.xaml">
      <SubType>Designer</SubType>
      <Generator>MSBuild:Compile</Generator>
    </Page>
    <Page Include="SamplePages\MarkdownParser\MarkdownParserPage.xaml">
      <SubType>Designer</SubType>
      <Generator>MSBuild:Compile</Generator>
    </Page>
    <Page Include="SamplePages\Mouse\MouseCursorPage.xaml">
      <Generator>MSBuild:Compile</Generator>
      <SubType>Designer</SubType>
    </Page>
    <Page Include="SamplePages\RadialGradientBrush\RadialGradientBrushPage.xaml">
      <Generator>MSBuild:Compile</Generator>
      <SubType>Designer</SubType>
    </Page>
    <Page Include="SamplePages\RemoteDevicePicker\RemoteDevicePickerControlPage.xaml">
      <SubType>Designer</SubType>
      <Generator>MSBuild:Compile</Generator>
    </Page>
    <Page Include="SamplePages\RssParser\RssParserPage.xaml">
      <SubType>Designer</SubType>
      <Generator>MSBuild:Compile</Generator>
    </Page>
    <Page Include="SamplePages\ScrollViewerExtensions\ScrollViewerExtensionsPage.xaml">
      <SubType>Designer</SubType>
      <Generator>MSBuild:Compile</Generator>
    </Page>
    <Page Include="SamplePages\StaggeredPanel\StaggeredPanelPage.xaml">
      <SubType>Designer</SubType>
      <Generator>MSBuild:Compile</Generator>
    </Page>
    <Page Include="SamplePages\StringExtensions\StringExtensionsPage.xaml">
      <SubType>Designer</SubType>
      <Generator>MSBuild:Compile</Generator>
    </Page>
    <Page Include="SamplePages\TextToolbar\TextToolbarPage.xaml">
      <Generator>MSBuild:Compile</Generator>
      <SubType>Designer</SubType>
    </Page>
    <Page Include="SamplePages\ListViewExtensions\ListViewExtensionsPage.xaml">
      <SubType>Designer</SubType>
      <Generator>MSBuild:Compile</Generator>
    </Page>
    <Page Include="SamplePages\Menu\MenuPage.xaml">
      <Generator>MSBuild:Compile</Generator>
      <SubType>Designer</SubType>
    </Page>
    <Page Include="SamplePages\OrbitView\OrbitViewPage.xaml">
      <SubType>Designer</SubType>
      <Generator>MSBuild:Compile</Generator>
    </Page>
    <Page Include="SamplePages\ThemeListener\ThemeListenerPage.xaml">
      <SubType>Designer</SubType>
      <Generator>MSBuild:Compile</Generator>
    </Page>
    <Page Include="SamplePages\ViewExtensions\ViewExtensionsPage.xaml">
      <Generator>MSBuild:Compile</Generator>
      <SubType>Designer</SubType>
    </Page>
    <Page Include="SamplePages\NetworkHelper\NetworkHelperPage.xaml">
      <Generator>MSBuild:Compile</Generator>
      <SubType>Designer</SubType>
    </Page>
    <Page Include="SamplePages\BackgroundTaskHelper\BackgroundTaskHelperPage.xaml">
      <SubType>Designer</SubType>
      <Generator>MSBuild:Compile</Generator>
    </Page>
    <Page Include="SamplePages\DispatcherHelper\DispatcherHelperPage.xaml">
      <SubType>Designer</SubType>
      <Generator>MSBuild:Compile</Generator>
    </Page>
    <Page Include="SamplePages\BladeView\BladePage.xaml">
      <SubType>Designer</SubType>
      <Generator>MSBuild:Compile</Generator>
    </Page>
    <Page Include="SamplePages\Blur\BlurBehaviorPage.xaml">
      <Generator>MSBuild:Compile</Generator>
      <SubType>Designer</SubType>
    </Page>
    <Page Include="SamplePages\AlignmentGrid\AlignmentGridPage.xaml">
      <Generator>MSBuild:Compile</Generator>
      <SubType>Designer</SubType>
    </Page>
    <Page Include="SamplePages\MarkdownTextBlock\MarkdownTextBlockPage.xaml">
      <SubType>Designer</SubType>
      <Generator>MSBuild:Compile</Generator>
    </Page>
    <Page Include="SamplePages\Expander\ExpanderPage.xaml">
      <Generator>MSBuild:Compile</Generator>
      <SubType>Designer</SubType>
    </Page>
    <Page Include="SamplePages\Microsoft Translator Service\MicrosoftTranslatorPage.xaml">
      <Generator>MSBuild:Compile</Generator>
      <SubType>Designer</SubType>
    </Page>
    <Page Include="SamplePages\Saturation\SaturationBehaviorPage.xaml">
      <SubType>Designer</SubType>
      <Generator>MSBuild:Compile</Generator>
    </Page>
    <Page Include="SamplePages\TileControl\TileControlPage.xaml">
      <Generator>MSBuild:Compile</Generator>
      <SubType>Designer</SubType>
    </Page>
    <Page Include="SamplePages\RadialProgressBar\RadialProgressBarPage.xaml">
      <Generator>MSBuild:Compile</Generator>
      <SubType>Designer</SubType>
    </Page>
    <Page Include="SamplePages\ScrollHeader\ScrollHeaderPage.xaml">
      <Generator>MSBuild:Compile</Generator>
      <SubType>Designer</SubType>
    </Page>
    <Page Include="SamplePages\DropShadowPanel\DropShadowPanelPage.xaml">
      <SubType>Designer</SubType>
      <Generator>MSBuild:Compile</Generator>
    </Page>
    <Page Include="SamplePages\GridSplitter\GridSplitterPage.xaml">
      <SubType>Designer</SubType>
      <Generator>MSBuild:Compile</Generator>
    </Page>
    <Page Include="SamplePages\FadeHeader\FadeHeaderBehaviorPage.xaml">
      <Generator>MSBuild:Compile</Generator>
      <SubType>Designer</SubType>
    </Page>
    <Page Include="SamplePages\Incremental Loading Collection\IncrementalLoadingCollectionPage.xaml">
      <Generator>MSBuild:Compile</Generator>
      <SubType>Designer</SubType>
    </Page>
    <Page Include="SamplePages\Light\LightBehaviorPage.xaml">
      <SubType>Designer</SubType>
      <Generator>MSBuild:Compile</Generator>
    </Page>
    <Page Include="SamplePages\LinkedIn Service\LinkedInPage.xaml">
      <SubType>Designer</SubType>
      <Generator>MSBuild:Compile</Generator>
    </Page>
    <Page Include="SamplePages\Loading\LoadingPage.xaml">
      <Generator>MSBuild:Compile</Generator>
      <SubType>Designer</SubType>
    </Page>
    <Page Include="SamplePages\MasterDetailsView\MasterDetailsViewPage.xaml">
      <SubType>Designer</SubType>
      <Generator>MSBuild:Compile</Generator>
    </Page>
    <Page Include="SamplePages\ImageCache\ImageCachePage.xaml">
      <Generator>MSBuild:Compile</Generator>
      <SubType>Designer</SubType>
    </Page>
    <Page Include="SamplePages\PrintHelper\PrintHelperPage.xaml">
      <Generator>MSBuild:Compile</Generator>
      <SubType>Designer</SubType>
    </Page>
    <Page Include="SamplePages\ReorderGridAnimation\ReorderGridPage.xaml">
      <SubType>Designer</SubType>
      <Generator>MSBuild:Compile</Generator>
    </Page>
    <Page Include="SamplePages\RotatorTile\RotatorTilePage.xaml">
      <Generator>MSBuild:Compile</Generator>
      <SubType>Designer</SubType>
    </Page>
    <Page Include="SamplePages\LiveTile\LiveTilePage.xaml">
      <Generator>MSBuild:Compile</Generator>
      <SubType>Designer</SubType>
    </Page>
    <Page Include="SamplePages\Offset\OffsetBehaviorPage.xaml">
      <SubType>Designer</SubType>
      <Generator>MSBuild:Compile</Generator>
    </Page>
    <Page Include="SamplePages\Fade\FadeBehaviorPage.xaml">
      <SubType>Designer</SubType>
      <Generator>MSBuild:Compile</Generator>
    </Page>
    <Page Include="SamplePages\Object Storage\ObjectStoragePage.xaml">
      <SubType>Designer</SubType>
      <Generator>MSBuild:Compile</Generator>
    </Page>
    <Page Include="SamplePages\SurfaceDialTextbox\SurfaceDialTextboxPage.xaml">
      <SubType>Designer</SubType>
      <Generator>MSBuild:Compile</Generator>
    </Page>
    <Page Include="SamplePages\SystemInformation\SystemInformationPage.xaml">
      <Generator>MSBuild:Compile</Generator>
      <SubType>Designer</SubType>
    </Page>
    <Page Include="SamplePages\TextBoxMask\TextBoxMaskPage.xaml">
      <Generator>MSBuild:Compile</Generator>
      <SubType>Designer</SubType>
    </Page>
    <Page Include="SamplePages\TextBoxRegex\TextBoxRegexPage.xaml">
      <SubType>Designer</SubType>
      <Generator>MSBuild:Compile</Generator>
    </Page>
    <Page Include="SamplePages\Toast\ToastPage.xaml">
      <Generator>MSBuild:Compile</Generator>
      <SubType>Designer</SubType>
    </Page>
    <Page Include="SamplePages\Twitter Service\TwitterPage.xaml">
      <Generator>MSBuild:Compile</Generator>
      <SubType>Designer</SubType>
    </Page>
    <Page Include="SamplePages\Facebook Service\FacebookPage.xaml">
      <Generator>MSBuild:Compile</Generator>
      <SubType>Designer</SubType>
    </Page>
    <Page Include="SamplePages\HeaderedTextBlock\HeaderedTextBlockPage.xaml">
      <SubType>Designer</SubType>
      <Generator>MSBuild:Compile</Generator>
    </Page>
    <Page Include="SamplePages\ImageEx\ImageExPage.xaml">
      <Generator>MSBuild:Compile</Generator>
      <SubType>Designer</SubType>
    </Page>
    <Page Include="SamplePages\ViewportBehavior\ViewportBehaviorPage.xaml">
      <SubType>Designer</SubType>
      <Generator>MSBuild:Compile</Generator>
    </Page>
    <Page Include="SamplePages\Visual Extensions\VisualExtensionsPage.xaml">
      <SubType>Designer</SubType>
      <Generator>MSBuild:Compile</Generator>
    </Page>
    <Page Include="SamplePages\WeatherLiveTileAndToast\WeatherLiveTileAndToastPage.xaml">
      <SubType>Designer</SubType>
      <Generator>MSBuild:Compile</Generator>
    </Page>
    <Page Include="SamplePages\RadialGauge\RadialGaugePage.xaml">
      <Generator>MSBuild:Compile</Generator>
      <SubType>Designer</SubType>
    </Page>
    <Page Include="SamplePages\RangeSelector\RangeSelectorPage.xaml">
      <Generator>MSBuild:Compile</Generator>
      <SubType>Designer</SubType>
    </Page>
    <Page Include="SamplePages\Rotate\RotateBehaviorPage.xaml">
      <SubType>Designer</SubType>
      <Generator>MSBuild:Compile</Generator>
    </Page>
    <Page Include="SamplePages\Scale\ScaleBehaviorPage.xaml">
      <SubType>Designer</SubType>
      <Generator>MSBuild:Compile</Generator>
    </Page>
    <Page Include="SamplePages\Weibo Service\WeiboPage.xaml">
      <SubType>Designer</SubType>
      <Generator>MSBuild:Compile</Generator>
    </Page>
    <Page Include="SamplePages\WrapLayout\WrapLayoutPage.xaml">
      <SubType>Designer</SubType>
      <Generator>MSBuild:Compile</Generator>
    </Page>
    <Page Include="SamplePages\WrapPanel\WrapPanelPage.xaml">
      <Generator>MSBuild:Compile</Generator>
      <SubType>Designer</SubType>
    </Page>
    <Page Include="Shell.xaml">
      <Generator>MSBuild:Compile</Generator>
      <SubType>Designer</SubType>
    </Page>
    <Page Include="Pages\About.xaml">
      <SubType>Designer</SubType>
      <Generator>MSBuild:Compile</Generator>
    </Page>
    <Page Include="SamplePages\AdaptiveGridView\AdaptiveGridViewPage.xaml">
      <SubType>Designer</SubType>
      <Generator>MSBuild:Compile</Generator>
    </Page>
    <Page Include="Styles\Custom\PivotHeaderItemUnderlineStyle.xaml">
      <Generator>MSBuild:Compile</Generator>
      <SubType>Designer</SubType>
      <CopyToOutputDirectory>PreserveNewest</CopyToOutputDirectory>
    </Page>
    <Page Include="Styles\Generic.xaml">
      <SubType>Designer</SubType>
      <Generator>MSBuild:Compile</Generator>
      <CopyToOutputDirectory>PreserveNewest</CopyToOutputDirectory>
    </Page>
    <Page Include="Styles\GithubIcon.xaml">
      <SubType>Designer</SubType>
      <Generator>MSBuild:Compile</Generator>
    </Page>
    <Page Include="Styles\Themes.xaml">
      <SubType>Designer</SubType>
      <Generator>MSBuild:Compile</Generator>
      <CopyToOutputDirectory>PreserveNewest</CopyToOutputDirectory>
    </Page>
  </ItemGroup>
  <ItemGroup>
    <ProjectReference Include="..\Microsoft.Toolkit.Parsers\Microsoft.Toolkit.Parsers.csproj">
      <Project>{42CA4935-54BE-42EA-AC19-992378C08DE6}</Project>
      <Name>Microsoft.Toolkit.Parsers</Name>
    </ProjectReference>
    <ProjectReference Include="..\Microsoft.Toolkit.Services\Microsoft.Toolkit.Services.csproj">
      <Project>{34398053-fc70-4243-84f9-f355defff66d}</Project>
      <Name>Microsoft.Toolkit.Services</Name>
    </ProjectReference>
    <ProjectReference Include="..\Microsoft.Toolkit.Uwp.Connectivity\Microsoft.Toolkit.Uwp.Connectivity.csproj">
      <Project>{b1e850ff-dde6-44d5-a830-34250e97a687}</Project>
      <Name>Microsoft.Toolkit.Uwp.Connectivity</Name>
    </ProjectReference>
    <ProjectReference Include="..\Microsoft.Toolkit.UWP.Input.GazeInteraction\Microsoft.Toolkit.Uwp.Input.GazeInteraction.vcxproj">
      <Project>{a5e98964-45b1-442d-a07a-298a3221d81e}</Project>
      <Name>Microsoft.Toolkit.Uwp.Input.GazeInteraction</Name>
    </ProjectReference>
    <ProjectReference Include="..\Microsoft.Toolkit.Uwp.DeveloperTools\Microsoft.Toolkit.Uwp.DeveloperTools.csproj">
      <Project>{e7697922-9555-4cfb-aee0-c5f4d657e559}</Project>
      <Name>Microsoft.Toolkit.Uwp.DeveloperTools</Name>
    </ProjectReference>
    <ProjectReference Include="..\Microsoft.Toolkit.Uwp.Notifications\Microsoft.Toolkit.Uwp.Notifications.csproj">
      <Project>{97ee849b-403c-490e-80ed-d19d7cc153fd}</Project>
      <Name>Microsoft.Toolkit.Uwp.Notifications</Name>
    </ProjectReference>
    <ProjectReference Include="..\Microsoft.Toolkit.Uwp.Samples.BackgroundTasks\Microsoft.Toolkit.Uwp.Samples.BackgroundTasks.csproj">
      <Project>{1ae2cb5c-58a0-4f12-8e6f-2cd4aaadb34c}</Project>
      <Name>Microsoft.Toolkit.Uwp.Samples.BackgroundTasks</Name>
    </ProjectReference>
    <ProjectReference Include="..\Microsoft.Toolkit.Uwp.Services\Microsoft.Toolkit.Uwp.Services.csproj">
      <Project>{7189a42d-6f1a-4fa3-8e00-e2c14fdf167a}</Project>
      <Name>Microsoft.Toolkit.Uwp.Services</Name>
    </ProjectReference>
    <ProjectReference Include="..\Microsoft.Toolkit.Uwp.UI.Controls.DataGrid\Microsoft.Toolkit.Uwp.UI.Controls.DataGrid.csproj">
      <Project>{daeb9cec-c817-33b2-74b2-bc379380db72}</Project>
      <Name>Microsoft.Toolkit.Uwp.UI.Controls.DataGrid</Name>
    </ProjectReference>
    <ProjectReference Include="..\Microsoft.Toolkit.Uwp.UI.Controls.Layout\Microsoft.Toolkit.Uwp.UI.Controls.Layout.csproj">
      <Project>{cb444381-18ba-4a51-bb32-3a498bcc1e99}</Project>
      <Name>Microsoft.Toolkit.Uwp.UI.Controls.Layout</Name>
    </ProjectReference>
    <ProjectReference Include="..\Microsoft.Toolkit.Uwp.UI.Controls\Microsoft.Toolkit.Uwp.UI.Controls.csproj">
      <Project>{e9faabfb-d726-42c1-83c1-cb46a29fea81}</Project>
      <Name>Microsoft.Toolkit.Uwp.UI.Controls</Name>
    </ProjectReference>
    <ProjectReference Include="..\Microsoft.Toolkit.Uwp.UI.Media\Microsoft.Toolkit.Uwp.UI.Media.csproj">
      <Project>{75f9ee44-3efa-47bc-aedd-351b9834a0af}</Project>
      <Name>Microsoft.Toolkit.Uwp.UI.Media</Name>
    </ProjectReference>
    <ProjectReference Include="..\Microsoft.Toolkit\Microsoft.Toolkit.csproj">
      <Project>{6fe128a8-cefa-4a61-a987-ec92de6b538e}</Project>
      <Name>Microsoft.Toolkit</Name>
    </ProjectReference>
    <ProjectReference Include="..\Microsoft.Toolkit.Uwp.UI.Animations\Microsoft.Toolkit.Uwp.UI.Animations.csproj">
      <Project>{b24a296c-b3eb-4e06-a64e-74ac2d1acc91}</Project>
      <Name>Microsoft.Toolkit.Uwp.UI.Animations</Name>
    </ProjectReference>
    <ProjectReference Include="..\Microsoft.Toolkit.Uwp.UI\Microsoft.Toolkit.Uwp.UI.csproj">
      <Project>{3dd8aa7c-3569-4e51-992f-0c2257e8878e}</Project>
      <Name>Microsoft.Toolkit.Uwp.UI</Name>
    </ProjectReference>
    <ProjectReference Include="..\Microsoft.Toolkit.Uwp\Microsoft.Toolkit.Uwp.csproj">
      <Project>{805F80DF-75C6-4C2F-8FD9-B47F6D0DF5A3}</Project>
      <Name>Microsoft.Toolkit.Uwp</Name>
    </ProjectReference>
  </ItemGroup>
  <ItemGroup>
    <SDKReference Include="Microsoft.Services.Store.Engagement, Version=10.0">
      <Name>Microsoft Engagement Framework</Name>
    </SDKReference>
    <SDKReference Include="Microsoft.VCLibs, Version=14.0">
      <Name>Visual C++ 2015 Runtime for Universal Windows Platform Apps</Name>
    </SDKReference>
  </ItemGroup>
  <PropertyGroup Condition=" '$(VisualStudioVersion)' == '' or '$(VisualStudioVersion)' &lt; '14.0' ">
    <VisualStudioVersion>14.0</VisualStudioVersion>
  </PropertyGroup>
  <PropertyGroup Condition="'$(Configuration)|$(Platform)' == 'Debug|ARM64'">
    <DebugSymbols>true</DebugSymbols>
    <OutputPath>bin\ARM64\Debug\</OutputPath>
    <DefineConstants>DEBUG;TRACE;NETFX_CORE;WINDOWS_UWP</DefineConstants>
    <NoWarn>;2008</NoWarn>
    <NoStdLib>true</NoStdLib>
    <DebugType>full</DebugType>
    <PlatformTarget>ARM64</PlatformTarget>
    <UseVSHostingProcess>false</UseVSHostingProcess>
    <ErrorReport>prompt</ErrorReport>
    <Prefer32Bit>true</Prefer32Bit>
  </PropertyGroup>
  <PropertyGroup Condition="'$(Configuration)|$(Platform)' == 'Release|ARM64'">
    <OutputPath>bin\ARM64\Release\</OutputPath>
    <DefineConstants>TRACE;NETFX_CORE;WINDOWS_UWP</DefineConstants>
    <Optimize>true</Optimize>
    <TreatWarningsAsErrors>true</TreatWarningsAsErrors>
    <NoWarn>;2008</NoWarn>
    <NoStdLib>true</NoStdLib>
    <DebugType>pdbonly</DebugType>
    <PlatformTarget>ARM64</PlatformTarget>
    <UseVSHostingProcess>false</UseVSHostingProcess>
    <ErrorReport>prompt</ErrorReport>
    <Prefer32Bit>true</Prefer32Bit>
  </PropertyGroup>
  <Import Project="$(MSBuildExtensionsPath)\Microsoft\WindowsXaml\v$(VisualStudioVersion)\Microsoft.Windows.UI.Xaml.CSharp.targets" />
  <PropertyGroup Condition="'$(Configuration)' == 'Debug'">
    <_GenerateAppxManifestDependsOn>
      ModifyAppXPackageDebug;
      $(_GenerateAppxManifestDependsOn)
    </_GenerateAppxManifestDependsOn>
  </PropertyGroup>
  <PropertyGroup Condition="'$(Configuration)' == 'Release'">
    <_GenerateAppxManifestDependsOn>
      ModifyAppXPackageRelease;
      $(_GenerateAppxManifestDependsOn)
    </_GenerateAppxManifestDependsOn>
  </PropertyGroup>
  <Target Name="ModifyAppXPackageDebug" Condition="'$(BuildingProject)' == 'true'">
    <ItemGroup>
      <toolkit_docs Include="$(SolutionDir)..\WindowsCommunityToolkitDocs\docs\**\*" />
    </ItemGroup>
    <ItemGroup>
      <AppxPackagePayload Include="@(toolkit_docs)">
        <TargetPath>docs/%(RecursiveDir)%(FileName)%(Extension)</TargetPath>
      </AppxPackagePayload>
    </ItemGroup>
  </Target>
  <Target Name="ModifyAppXPackageRelease" Condition="'$(BuildingProject)' == 'true'">
    <ItemGroup>
      <toolkit_docs Include="$(SolutionDir)..\WindowsCommunityToolkitDocs\docs\**\*.md" />
    </ItemGroup>
    <ItemGroup>
      <AppxPackagePayload Include="@(toolkit_docs)">
        <TargetPath>docs/%(RecursiveDir)%(FileName)%(Extension)</TargetPath>
      </AppxPackagePayload>
    </ItemGroup>
  </Target>
  <!-- https://weblogs.asp.net/rweigelt/disable-warnings-in-generated-c-files-of-uwp-app -->
  <Target Name="PragmaWarningDisablePrefixer" AfterTargets="MarkupCompilePass2">
    <ItemGroup>
      <GeneratedCSFiles Include="**\*.g.cs;**\*.g.i.cs" />
    </ItemGroup>
    <Message Text="CSFiles: @(GeneratedCSFiles->'&quot;%(Identity)&quot;')" />
    <Exec Command="for %%f in (@(GeneratedCSFiles->'&quot;%(Identity)&quot;')) do echo #pragma warning disable &gt; %%f.temp &amp;&amp; type %%f | findstr /v /b &quot;#pragma&quot; &gt;&gt; %%f.temp &amp;&amp; move /y %%f.temp %%f &gt; NUL" />
  </Target>
</Project><|MERGE_RESOLUTION|>--- conflicted
+++ resolved
@@ -567,15 +567,11 @@
     <Content Include="SamplePages\Eyedropper\EyedropperXaml.bind" />
     <Content Include="SamplePages\Eyedropper\EyedropperCode.bind" />
     <Content Include="SamplePages\TokenizingTextBox\TokenizingTextBoxCode.bind" />
-<<<<<<< HEAD
     <Content Include="SamplePages\PipelineBrush\PipelineBrushXaml.bind" />
     <Content Include="SamplePages\PipelineBrush\PipelineBrushCode.bind" />
     <Content Include="SamplePages\AcrylicBrush\AcrylicBrushXaml.bind" />
     <Content Include="SamplePages\TilesBrush\TilesBrushXaml.bind" />
-=======
     <Content Include="SamplePages\WrapLayout\WrapLayout.bind" />
-    <Content Include="SamplePages\StaggeredLayout\StaggeredLayout.bind" />
->>>>>>> 71459d63
     <Content Include="SamplePages\ObservableGroup\ObservableGroup.bind" />
   </ItemGroup>
   <ItemGroup>
