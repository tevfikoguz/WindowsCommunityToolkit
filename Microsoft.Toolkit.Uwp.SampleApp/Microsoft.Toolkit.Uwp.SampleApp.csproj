﻿<?xml version="1.0" encoding="utf-8"?>
<Project ToolsVersion="15.0" DefaultTargets="Build" xmlns="http://schemas.microsoft.com/developer/msbuild/2003">
  <Import Project="$(MSBuildExtensionsPath)\$(MSBuildToolsVersion)\Microsoft.Common.props" Condition="Exists('$(MSBuildExtensionsPath)\$(MSBuildToolsVersion)\Microsoft.Common.props')" />
  <PropertyGroup>
    <Configuration Condition=" '$(Configuration)' == '' ">Debug</Configuration>
    <Platform Condition=" '$(Platform)' == '' ">x86</Platform>
    <ProjectGuid>{719C43C6-8753-4395-ADAA-2FCC70F76BF3}</ProjectGuid>
    <OutputType>AppContainerExe</OutputType>
    <AppDesignerFolder>Properties</AppDesignerFolder>
    <RootNamespace>Microsoft.Toolkit.Uwp.SampleApp</RootNamespace>
    <AssemblyName>Microsoft.Toolkit.Uwp.SampleApp</AssemblyName>
    <DefaultLanguage>en-US</DefaultLanguage>
    <TargetPlatformIdentifier>UAP</TargetPlatformIdentifier>
    <TargetPlatformVersion>10.0.16299.0</TargetPlatformVersion>
    <TargetPlatformMinVersion>10.0.14393.0</TargetPlatformMinVersion>
    <MinimumVisualStudioVersion>14</MinimumVisualStudioVersion>
    <FileAlignment>512</FileAlignment>
    <ProjectTypeGuids>{A5A43C5B-DE2A-4C0C-9213-0A381AF9435A};{FAE04EC0-301F-11D3-BF4B-00C04F79EFBC}</ProjectTypeGuids>
    <PackageCertificateKeyFile>Microsoft.Toolkit.Uwp.SampleApp_TemporaryKey.pfx</PackageCertificateKeyFile>
    <AppxAutoIncrementPackageRevision>True</AppxAutoIncrementPackageRevision>
    <AppxBundle>Always</AppxBundle>
    <AppxBundlePlatforms>x64</AppxBundlePlatforms>
    <PackageCertificateThumbprint>7A086872CBF1D8A795A97B9559A3C88B3550527E</PackageCertificateThumbprint>
  </PropertyGroup>
  <PropertyGroup Condition="'$(Configuration)|$(Platform)' == 'Debug|x86'">
    <DebugSymbols>true</DebugSymbols>
    <OutputPath>bin\x86\Debug\</OutputPath>
    <DefineConstants>DEBUG;TRACE;NETFX_CORE;WINDOWS_UWP</DefineConstants>
    <NoWarn>;2008</NoWarn>
    <DebugType>full</DebugType>
    <PlatformTarget>x86</PlatformTarget>
    <UseVSHostingProcess>false</UseVSHostingProcess>
    <ErrorReport>prompt</ErrorReport>
    <Prefer32Bit>true</Prefer32Bit>
    <DocumentationFile>
    </DocumentationFile>
    <CodeAnalysisRuleSet>microsoft.toolkit.uwp.sampleapp.ruleset</CodeAnalysisRuleSet>
  </PropertyGroup>
  <PropertyGroup Condition="'$(Configuration)|$(Platform)' == 'Release|x86'">
    <OutputPath>bin\x86\Release\</OutputPath>
    <DefineConstants>TRACE;NETFX_CORE;WINDOWS_UWP</DefineConstants>
    <Optimize>true</Optimize>
    <NoWarn>;2008</NoWarn>
    <DebugType>pdbonly</DebugType>
    <PlatformTarget>x86</PlatformTarget>
    <UseVSHostingProcess>false</UseVSHostingProcess>
    <ErrorReport>prompt</ErrorReport>
    <Prefer32Bit>true</Prefer32Bit>
    <UseDotNetNativeToolchain>true</UseDotNetNativeToolchain>
    <RunCodeAnalysis>true</RunCodeAnalysis>
    <TreatWarningsAsErrors>true</TreatWarningsAsErrors>
    <DocumentationFile>
    </DocumentationFile>
    <CodeAnalysisRuleSet>microsoft.toolkit.uwp.sampleapp.ruleset</CodeAnalysisRuleSet>
  </PropertyGroup>
  <PropertyGroup Condition="'$(Configuration)|$(Platform)' == 'Debug|ARM'">
    <DebugSymbols>true</DebugSymbols>
    <OutputPath>bin\ARM\Debug\</OutputPath>
    <DefineConstants>DEBUG;TRACE;NETFX_CORE;WINDOWS_UWP</DefineConstants>
    <NoWarn>;2008</NoWarn>
    <DebugType>full</DebugType>
    <PlatformTarget>ARM</PlatformTarget>
    <UseVSHostingProcess>false</UseVSHostingProcess>
    <ErrorReport>prompt</ErrorReport>
    <Prefer32Bit>true</Prefer32Bit>
    <CodeAnalysisRuleSet>microsoft.toolkit.uwp.sampleapp.ruleset</CodeAnalysisRuleSet>
  </PropertyGroup>
  <PropertyGroup Condition="'$(Configuration)|$(Platform)' == 'Release|ARM'">
    <OutputPath>bin\ARM\Release\</OutputPath>
    <DefineConstants>TRACE;NETFX_CORE;WINDOWS_UWP</DefineConstants>
    <Optimize>true</Optimize>
    <NoWarn>;2008</NoWarn>
    <DebugType>pdbonly</DebugType>
    <PlatformTarget>ARM</PlatformTarget>
    <UseVSHostingProcess>false</UseVSHostingProcess>
    <ErrorReport>prompt</ErrorReport>
    <Prefer32Bit>true</Prefer32Bit>
    <UseDotNetNativeToolchain>true</UseDotNetNativeToolchain>
    <RunCodeAnalysis>true</RunCodeAnalysis>
    <TreatWarningsAsErrors>true</TreatWarningsAsErrors>
    <DocumentationFile>
    </DocumentationFile>
    <CodeAnalysisRuleSet>microsoft.toolkit.uwp.sampleapp.ruleset</CodeAnalysisRuleSet>
  </PropertyGroup>
  <PropertyGroup Condition="'$(Configuration)|$(Platform)' == 'Debug|x64'">
    <DebugSymbols>true</DebugSymbols>
    <OutputPath>bin\x64\Debug\</OutputPath>
    <DefineConstants>DEBUG;TRACE;NETFX_CORE;WINDOWS_UWP</DefineConstants>
    <NoWarn>;2008</NoWarn>
    <DebugType>full</DebugType>
    <PlatformTarget>x64</PlatformTarget>
    <UseVSHostingProcess>false</UseVSHostingProcess>
    <ErrorReport>prompt</ErrorReport>
    <Prefer32Bit>true</Prefer32Bit>
    <CodeAnalysisRuleSet>microsoft.toolkit.uwp.sampleapp.ruleset</CodeAnalysisRuleSet>
  </PropertyGroup>
  <PropertyGroup Condition="'$(Configuration)|$(Platform)' == 'Release|x64'">
    <OutputPath>bin\x64\Release\</OutputPath>
    <DefineConstants>TRACE;NETFX_CORE;WINDOWS_UWP</DefineConstants>
    <Optimize>true</Optimize>
    <NoWarn>;2008</NoWarn>
    <DebugType>pdbonly</DebugType>
    <PlatformTarget>x64</PlatformTarget>
    <UseVSHostingProcess>false</UseVSHostingProcess>
    <ErrorReport>prompt</ErrorReport>
    <Prefer32Bit>true</Prefer32Bit>
    <UseDotNetNativeToolchain>true</UseDotNetNativeToolchain>
    <RunCodeAnalysis>true</RunCodeAnalysis>
    <TreatWarningsAsErrors>true</TreatWarningsAsErrors>
    <DocumentationFile>
    </DocumentationFile>
    <CodeAnalysisRuleSet>microsoft.toolkit.uwp.sampleapp.ruleset</CodeAnalysisRuleSet>
  </PropertyGroup>
  <PropertyGroup>
    <RestoreProjectStyle>PackageReference</RestoreProjectStyle>
  </PropertyGroup>
  <ItemGroup>
    <PackageReference Include="HockeySDK.UWP">
      <Version>4.1.6</Version>
    </PackageReference>
    <PackageReference Include="Microsoft.NETCore.UniversalWindowsPlatform">
      <Version>5.4.1</Version>
    </PackageReference>
    <PackageReference Include="Monaco.Editor">
      <Version>0.5.0-alpha</Version>
    </PackageReference>
    <PackageReference Include="StyleCop.Analyzers">
      <Version>1.0.2</Version>
    </PackageReference>
    <PackageReference Include="Microsoft.Graph">
      <Version>1.6.2</Version>
    </PackageReference>
    <PackageReference Include="Microsoft.Xaml.Behaviors.Uwp.Managed">
      <Version>1.1.0</Version>
    </PackageReference>
    <PackageReference Include="Newtonsoft.Json">
      <Version>10.0.3</Version>
    </PackageReference>
    <PackageReference Include="NotificationsVisualizerLibrary">
      <Version>1.0.5</Version>
    </PackageReference>
    <PackageReference Include="System.ValueTuple">
      <Version>4.4.0</Version>
    </PackageReference>
    <PackageReference Include="UWP.SDKforGoogleAnalytics.Managed">
      <Version>1.5.2</Version>
    </PackageReference>
  </ItemGroup>
  <ItemGroup>
    <!-- A reference to the entire .Net Framework and Windows SDK are automatically included -->
    <Content Include="Assets\NotificationAssets\Cloudy-Square.png" />
    <Content Include="Assets\NotificationAssets\Cloudy.png" />
    <Content Include="Assets\NotificationAssets\Drizzle-Square.png" />
    <Content Include="Assets\NotificationAssets\Drizzle.png" />
    <Content Include="Assets\NotificationAssets\Haze-Square.png" />
    <Content Include="Assets\NotificationAssets\Haze.png" />
    <Content Include="Assets\NotificationAssets\Mostly Cloudy-Background.jpg" />
    <Content Include="Assets\NotificationAssets\Mostly Cloudy-Square.png" />
    <Content Include="Assets\NotificationAssets\Mostly Cloudy.png" />
    <Content Include="Assets\NotificationAssets\Slight Drizzle-Square.png" />
    <Content Include="Assets\NotificationAssets\Slight Drizzle.png" />
    <Content Include="Assets\NotificationAssets\Snow-Square.png" />
    <Content Include="Assets\NotificationAssets\Snow.png" />
    <Content Include="Assets\NotificationAssets\Sunny-Square.png" />
    <Content Include="Assets\NotificationAssets\Sunny.png" />
    <Content Include="Assets\NotificationAssets\Thunderstorms-Square.png" />
    <Content Include="Assets\NotificationAssets\Thunderstorms.png" />
    <Content Include="Assets\People\dave.png" />
    <Content Include="Assets\People\david.png" />
    <Content Include="Assets\People\giorgio.png" />
    <Content Include="Assets\People\jeff.png" />
    <Content Include="Assets\People\nikola.png" />
    <Content Include="Assets\People\pete.png" />
    <Content Include="Assets\People\petri.png" />
    <Content Include="Assets\People\shen.png" />
    <Content Include="Assets\People\vlad.png" />
    <Content Include="Assets\Photos\BigFourSummerHeat.jpg" />
    <Content Include="Assets\Photos\BisonBadlandsChillin.jpg" />
    <Content Include="Assets\Photos\ColumbiaRiverGorge.jpg" />
    <Content Include="Assets\Photos\GiantSlabInOregon.jpg" />
    <Content Include="Assets\Photos\GrandTetons.jpg" />
    <Content Include="Assets\Photos\HERO.jpg" />
    <Content Include="Assets\Photos\ImageExPlaceholder.jpg" />
    <Content Include="Assets\Photos\LakeAnnMushroom.jpg" />
    <Content Include="Assets\Photos\LunchBreak.jpg" />
    <Content Include="Assets\Photos\MilkyWayStHelensHikePurple.jpg" />
    <Content Include="Assets\Photos\MitchellButtes.jpg" />
    <Content Include="Assets\Photos\MultnomahFalls.jpg" />
    <Content Include="Assets\Photos\NorthernCascadesReflection.jpg" />
    <Content Include="Assets\Photos\NovemberHikeWaterfall.jpg" />
    <Content Include="Assets\Photos\OregonWineryNamaste.jpg" />
    <Content Include="Assets\Photos\Owl.jpg" />
    <Content Include="Assets\Photos\PaintedHillsPathway.jpg" />
    <Content Include="Assets\Photos\RunningDogPacificCity.jpg" />
    <Content Include="Assets\Photos\ShootingOnAutoOnTheDrone.jpg" />
    <Content Include="Assets\Photos\SmithnRockDownTheRiverView.jpg" />
    <Content Include="Assets\Photos\SnowyInterbayt.jpg" />
    <Content Include="Assets\Photos\SpeedTripleAtristsPoint.jpg" />
    <Content Include="Assets\Photos\Van.jpg" />
    <Content Include="Assets\Photos\WestSeattleView.jpg" />
    <Content Include="Assets\ToolkitLogoTransparent.png" />
    <Content Include="Assets\UWPCommunityToolkitSampleAppAppList.scale-100.png" />
    <Content Include="Assets\UWPCommunityToolkitSampleAppAppList.scale-125.png" />
    <Content Include="Assets\UWPCommunityToolkitSampleAppAppList.scale-150.png" />
    <Content Include="Assets\UWPCommunityToolkitSampleAppAppList.scale-200.png" />
    <Content Include="Assets\UWPCommunityToolkitSampleAppAppList.scale-400.png" />
    <Content Include="Assets\UWPCommunityToolkitSampleAppAppList.targetsize-16.png" />
    <Content Include="Assets\UWPCommunityToolkitSampleAppAppList.targetsize-16_altform-unplated.png" />
    <Content Include="Assets\UWPCommunityToolkitSampleAppAppList.targetsize-20.png" />
    <Content Include="Assets\UWPCommunityToolkitSampleAppAppList.targetsize-20_altform-unplated.png" />
    <Content Include="Assets\UWPCommunityToolkitSampleAppAppList.targetsize-24.png" />
    <Content Include="Assets\UWPCommunityToolkitSampleAppAppList.targetsize-24_altform-unplated.png" />
    <Content Include="Assets\UWPCommunityToolkitSampleAppAppList.targetsize-256.png" />
    <Content Include="Assets\UWPCommunityToolkitSampleAppAppList.targetsize-256_altform-unplated.png" />
    <Content Include="Assets\UWPCommunityToolkitSampleAppAppList.targetsize-30.png" />
    <Content Include="Assets\UWPCommunityToolkitSampleAppAppList.targetsize-30_altform-unplated.png" />
    <Content Include="Assets\UWPCommunityToolkitSampleAppAppList.targetsize-32.png" />
    <Content Include="Assets\UWPCommunityToolkitSampleAppAppList.targetsize-32_altform-unplated.png" />
    <Content Include="Assets\UWPCommunityToolkitSampleAppAppList.targetsize-36.png" />
    <Content Include="Assets\UWPCommunityToolkitSampleAppAppList.targetsize-36_altform-unplated.png" />
    <Content Include="Assets\UWPCommunityToolkitSampleAppAppList.targetsize-40.png" />
    <Content Include="Assets\UWPCommunityToolkitSampleAppAppList.targetsize-40_altform-unplated.png" />
    <Content Include="Assets\UWPCommunityToolkitSampleAppAppList.targetsize-48.png" />
    <Content Include="Assets\UWPCommunityToolkitSampleAppAppList.targetsize-48_altform-unplated.png" />
    <Content Include="Assets\UWPCommunityToolkitSampleAppAppList.targetsize-60.png" />
    <Content Include="Assets\UWPCommunityToolkitSampleAppAppList.targetsize-60_altform-unplated.png" />
    <Content Include="Assets\UWPCommunityToolkitSampleAppAppList.targetsize-64.png" />
    <Content Include="Assets\UWPCommunityToolkitSampleAppAppList.targetsize-64_altform-unplated.png" />
    <Content Include="Assets\UWPCommunityToolkitSampleAppAppList.targetsize-72.png" />
    <Content Include="Assets\UWPCommunityToolkitSampleAppAppList.targetsize-72_altform-unplated.png" />
    <Content Include="Assets\UWPCommunityToolkitSampleAppAppList.targetsize-80.png" />
    <Content Include="Assets\UWPCommunityToolkitSampleAppAppList.targetsize-80_altform-unplated.png" />
    <Content Include="Assets\UWPCommunityToolkitSampleAppAppList.targetsize-96.png" />
    <Content Include="Assets\UWPCommunityToolkitSampleAppAppList.targetsize-96_altform-unplated.png" />
    <Content Include="Assets\UWPCommunityToolkitSampleAppBadgeLogo.scale-100.png" />
    <Content Include="Assets\UWPCommunityToolkitSampleAppBadgeLogo.scale-125.png" />
    <Content Include="Assets\UWPCommunityToolkitSampleAppBadgeLogo.scale-150.png" />
    <Content Include="Assets\UWPCommunityToolkitSampleAppBadgeLogo.scale-200.png" />
    <Content Include="Assets\UWPCommunityToolkitSampleAppBadgeLogo.scale-400.png" />
    <Content Include="Assets\UWPCommunityToolkitSampleAppLargeTile.scale-100.png" />
    <Content Include="Assets\UWPCommunityToolkitSampleAppLargeTile.scale-125.png" />
    <Content Include="Assets\UWPCommunityToolkitSampleAppLargeTile.scale-150.png" />
    <Content Include="Assets\UWPCommunityToolkitSampleAppLargeTile.scale-200.png" />
    <Content Include="Assets\UWPCommunityToolkitSampleAppLargeTile.scale-400.png" />
    <Content Include="Assets\UWPCommunityToolkitSampleAppMedTile.scale-100.png" />
    <Content Include="Assets\UWPCommunityToolkitSampleAppMedTile.scale-125.png" />
    <Content Include="Assets\UWPCommunityToolkitSampleAppMedTile.scale-150.png" />
    <Content Include="Assets\UWPCommunityToolkitSampleAppMedTile.scale-200.png" />
    <Content Include="Assets\UWPCommunityToolkitSampleAppMedTile.scale-400.png" />
    <Content Include="Assets\UWPCommunityToolkitSampleAppSmallTile.scale-100.png" />
    <Content Include="Assets\UWPCommunityToolkitSampleAppSmallTile.scale-125.png" />
    <Content Include="Assets\UWPCommunityToolkitSampleAppSmallTile.scale-150.png" />
    <Content Include="Assets\UWPCommunityToolkitSampleAppSmallTile.scale-200.png" />
    <Content Include="Assets\UWPCommunityToolkitSampleAppSmallTile.scale-400.png" />
    <Content Include="Assets\UWPCommunityToolkitSampleAppSplashScreen.scale-100.png" />
    <Content Include="Assets\UWPCommunityToolkitSampleAppSplashScreen.scale-125.png" />
    <Content Include="Assets\UWPCommunityToolkitSampleAppSplashScreen.scale-150.png" />
    <Content Include="Assets\UWPCommunityToolkitSampleAppSplashScreen.scale-200.png" />
    <Content Include="Assets\UWPCommunityToolkitSampleAppSplashScreen.scale-400.png" />
    <Content Include="Assets\UWPCommunityToolkitSampleAppStoreLogo.scale-100.png" />
    <Content Include="Assets\UWPCommunityToolkitSampleAppStoreLogo.scale-125.png" />
    <Content Include="Assets\ToolkitLogo.png" />
    <Content Include="Assets\UWPCommunityToolkitSampleAppStoreLogo.scale-150.png" />
    <Content Include="Assets\UWPCommunityToolkitSampleAppStoreLogo.scale-200.png" />
    <Content Include="Assets\UWPCommunityToolkitSampleAppStoreLogo.scale-400.png" />
    <Content Include="Assets\UWPCommunityToolkitSampleAppWideTile.scale-100.png" />
    <Content Include="Assets\UWPCommunityToolkitSampleAppWideTile.scale-125.png" />
    <Content Include="Assets\UWPCommunityToolkitSampleAppWideTile.scale-150.png" />
    <Content Include="Assets\UWPCommunityToolkitSampleAppWideTile.scale-200.png" />
    <Content Include="Assets\UWPCommunityToolkitSampleAppWideTile.scale-400.png" />
    <Content Include="Assets\Wide310x150Logo.scale-400.png" />
    <Content Include="Icons\Animations.png" />
    <Content Include="Icons\About.png" />
    <Content Include="Icons\DeveloperTools.png" />
    <Content Include="Icons\Error.png" />
    <Content Include="Icons\Extensions.png" />
    <Content Include="Icons\Brushes.png" />
    <Content Include="Icons\Helpers.png" />
    <Content Include="Icons\Foundation.png" />
    <Content Include="Icons\Layouts.png" />
    <Content Include="Icons\More.png" />
    <Content Include="Icons\Notifications.png" />
    <Content Include="Icons\Services.png" />
    <Content Include="SamplePages\UniformGrid\UniformGrid.png" />
    <Content Include="SamplePages\DockPanel\DockPanel.png" />
    <Content Include="SamplePages\AdaptiveGridView\AdaptiveGridView.png" />
    <Content Include="SamplePages\AdvancedCollectionView\AdvancedCollectionView.png" />
    <Content Include="SamplePages\BackdropGammaTransferBrush\BackdropGammaTransferBrush.png" />
    <Content Include="SamplePages\BackdropInvertBrush\BackdropInvertBrush.png" />
    <Content Include="SamplePages\BackdropSaturationBrush\BackdropSaturationBrush.png" />
    <Content Include="SamplePages\BackdropSepiaBrush\BackdropSepiaBrush.png" />
    <Content Include="SamplePages\BackgroundTaskHelper\BackgroundTaskHelper.png" />
    <Content Include="SamplePages\Bing Service\icon.png" />
    <Content Include="SamplePages\BluetoothLEHelper\BluetoothLEHelper.png" />
    <Content Include="SamplePages\BackdropBlurBrush\BackdropBlurBrush.png" />
    <Content Include="SamplePages\Blur\BlurBehavior.png" />
    <Content Include="SamplePages\Connected Animations\ConnectedAnimations.png" />
    <Content Include="SamplePages\DispatcherHelper\DispatchHelper.png" />
    <Content Include="SamplePages\DockPanel\DockPanel.png" />
    <Content Include="SamplePages\Facebook Service\FacebookLogo.png" />
    <Content Include="SamplePages\FadeHeader\FadeHeaderBehavior.png" />
    <Content Include="SamplePages\Fade\FadeBehavior.png" />
    <Content Include="SamplePages\FocusTracker\FocusTracker.png" />
    <Content Include="SamplePages\Analytics\Analytics.png" />
    <Content Include="SamplePages\Bing Service\BingCode.bind" />
    <Content Include="SamplePages\BladeView\BladeView.png" />
    <Content Include="SamplePages\Carousel\Carousel.png" />
    <Content Include="SamplePages\DropShadowPanel\DropShadowPanel.png" />
    <Content Include="SamplePages\Expander\Expander.png" />
    <Content Include="SamplePages\DropShadowPanel\Trex.png" />
    <Content Include="SamplePages\DropShadowPanel\Unicorn.png" />
    <Content Include="SamplePages\GridSplitter\GridSplitter.png" />
    <Content Include="SamplePages\HamburgerMenu\HamburgerMenu.png" />
    <Content Include="SamplePages\AlignmentGrid\AlignmentGrid.png" />
    <Content Include="SamplePages\HeaderedContentControl\HeaderedContentControl.png" />
    <Content Include="SamplePages\HeaderedItemsControl\HeaderedItemsControl.png" />
    <Content Include="SamplePages\HeaderedTextBlock\HeaderedTextBlock.png" />
    <Content Include="SamplePages\ImageBlendBrush\ImageBlendBrush.png" />
    <Content Include="SamplePages\ImageCache\ImageCache.png" />
    <Content Include="SamplePages\ImageEx\ImageEx.png" />
    <Content Include="SamplePages\Implicit Animations\ImplicitAnimations.png" />
    <Content Include="SamplePages\InAppNotification\InAppNotification.png" />
    <Content Include="SamplePages\Incremental Loading Collection\icon.png" />
    <Content Include="SamplePages\LayoutTransformControl\LayoutTransformControl.png" />
    <Content Include="SamplePages\Light\LightBehavior.png" />
    <Content Include="SamplePages\LinkedIn Service\LinkedInLogo.png" />
    <Content Include="Assets\Helpers.png" />
    <Content Include="SamplePages\LiveTile\LiveTile.png" />
    <Content Include="SamplePages\MarkdownTextBlock\MarkdownTextBlock.png" />
    <Content Include="SamplePages\Loading\Loading.png" />
    <Content Include="SamplePages\MasterDetailsView\MasterDetailsView.png" />
    <Content Include="SamplePages\MasterDetailsView\OneDriveLogo.png" />
    <Content Include="SamplePages\Menu\Menu.png" />
    <Content Include="SamplePages\Microsoft Graph Service\OfficeLogo.png" />
    <Content Include="SamplePages\Microsoft Graph Service\user.png" />
    <Content Include="SamplePages\Microsoft Translator Service\TranslatorService.png" />
    <Content Include="SamplePages\NavigationViewStyles\NavigationViewStyles.png" />
    <Content Include="SamplePages\NetworkHelper\NetworkHelper.png" />
    <Content Include="SamplePages\Offset\OffsetBehavior.png" />
    <Content Include="SamplePages\Mouse\MouseCursor.png" />
    <Content Include="SamplePages\OneDrive Service\OneDriveLogo.png" />
    <Content Include="SamplePages\ParallaxService\Parallax.png" />
    <Content Include="SamplePages\RadialGauge\RadialGauge.png" />
    <Content Include="SamplePages\RadialGradientBrush\RadialGradientBrush.png" />
    <Content Include="SamplePages\RadialProgressBar\RadialProgressBar.png" />
    <Content Include="SamplePages\ReorderGridAnimation\ReorderGrid.png" />
    <Content Include="SamplePages\Rotate\RotateBehavior.png" />
    <Content Include="SamplePages\Saturation\SaturationBehavior.png" />
    <Content Include="SamplePages\OrbitView\OrbitView.png" />
    <Content Include="SamplePages\Scale\ScaleBehavior.png" />
    <Content Include="SamplePages\ScrollViewerExtensions\ScrollViewerExtensionsCode.bind" />
    <Content Include="SamplePages\StaggeredPanel\StaggeredPanel.png" />
    <Content Include="SamplePages\SystemInformation\SystemInformation.png" />
    <Content Include="SamplePages\TextBoxMask\TextBoxMask.png" />
    <Content Include="SamplePages\TextToolbar\TextToolbar.png" />
    <Content Include="SamplePages\TileControl\Animations.png" />
    <Content Include="SamplePages\TileControl\TileControl.png" />
    <Content Include="SamplePages\PrintHelper\PrintHelper.png" />
    <Content Include="SamplePages\PullToRefreshListView\PullToRefreshListView.png" />
    <Content Include="SamplePages\ScrollHeader\ScrollHeader.png" />
    <Content Include="SamplePages\RangeSelector\RangeSelector.png" />
    <Content Include="SamplePages\RotatorTile\RotatorTile.png" />
    <Content Include="SamplePages\SlidableListItem\SlidableListItem.png" />
    <Content Include="SamplePages\Object Storage\ObjectStorage.png" />
    <Content Include="SamplePages\SurfaceDialTextbox\SurfaceDialTextbox.png" />
    <Content Include="SamplePages\TextBoxRegex\TextBoxRegex.png" />
    <Content Include="SamplePages\Toast\Toast.png" />
    <Content Include="SamplePages\Twitter Service\TwitterLogo.png" />
    <Content Include="SamplePages\Twitter Service\TwitterCode.bind" />
    <Content Include="SamplePages\Twitter Service\icon.png" />
    <Content Include="SamplePages\Facebook Service\FacebookCode.bind" />
    <Content Include="SamplePages\HamburgerMenu\HamburgerMenuCode.bind" />
    <Content Include="SamplePages\HeaderedTextBlock\HeaderedTextBlockCode.bind" />
    <Content Include="SamplePages\ViewExtensions\ViewExtensions.png" />
    <Content Include="SamplePages\Visual Extensions\VisualExtensions.png" />
    <Content Include="SamplePages\WrapPanel\WrapPanel.png" />
    <Content Include="landingPageLinks.json" />
    <None Include="Microsoft.Toolkit.Uwp.SampleApp.ruleset" />
    <Content Include="SamplePages\WeatherLiveTileAndToast\WeatherLiveTileAndToast.png" />
    <Content Include="SamplePages\WeatherLiveTileAndToast\WeatherLiveTileAndToastCode.bind" />
    <Content Include="SamplePages\ImageEx\ImageExCode.bind" />
    <Content Include="SamplePages\Offset\OffsetBehaviorCode.bind" />
    <Content Include="SamplePages\Fade\FadeBehaviorCode.bind" />
    <Content Include="SamplePages\PullToRefreshListView\PullToRefreshListViewCode.bind" />
    <Content Include="SamplePages\RadialGauge\RadialGaugeCode.bind" />
    <Content Include="SamplePages\Rotate\RotateBehaviorCode.bind" />
    <Content Include="SamplePages\Scale\ScaleBehaviorCode.bind" />
    <Content Include="SamplePages\SlidableListItem\SlidableListItemCode.bind" />
    <Content Include="Assets\Photos\Photos.json" />
    <Content Include="Assets\Photos\OnlinePhotos.json" />
    <Content Include="SamplePages\RangeSelector\RangeSelectorCode.bind" />
    <Content Include="SamplePages\AdaptiveGridView\AdaptiveGridViewCode.bind" />
    <Content Include="SamplePages\samples.json">
      <CopyToOutputDirectory>PreserveNewest</CopyToOutputDirectory>
    </Content>
    <None Include="readme.md" />
    <Content Include="SamplePages\LiveTile\LiveTileCode.bind" />
    <Content Include="SamplePages\Toast\ToastCode.bind" />
    <Content Include="SamplePages\RotatorTile\RotatorTileCode.bind" />
    <Content Include="SamplePages\Saturation\SaturationBehaviorCode.bind" />
    <Content Include="SamplePages\Saturation\SaturationBehaviorXaml.bind" />
    <Content Include="SamplePages\Offset\OffsetBehaviorXaml.bind" />
    <Content Include="SamplePages\Expander\ExpanderXaml.bind" />
    <Content Include="SamplePages\Fade\FadeBehaviorXaml.bind" />
    <Content Include="SamplePages\Scale\ScaleBehaviorXaml.bind" />
    <Content Include="SamplePages\Rotate\RotateBehaviorXaml.bind" />
    <Content Include="SamplePages\BladeView\BladeCode.bind" />
    <Content Include="SamplePages\ScrollHeader\ScrollHeaderCode.bind" />
    <Content Include="SamplePages\GridSplitter\GridSplitter.bind" />
    <Content Include="SamplePages\FadeHeader\FadeHeaderBehaviorCode.bind" />
    <Content Include="SamplePages\FadeHeader\FadeHeaderBehaviorXaml.bind" />
    <Content Include="SamplePages\ImageCache\ImageCacheXaml.bind" />
    <Content Include="SamplePages\LinkedIn Service\LinkedInCode.bind" />
    <Content Include="SamplePages\Incremental Loading Collection\IncrementalLoadingCollectionCode.bind" />
    <Content Include="SamplePages\ImageCache\ImageCacheCode.bind" />
    <Content Include="SamplePages\DropShadowPanel\DropShadowPanelXaml.bind" />
    <Content Include="SamplePages\LiveTile\LiveTileCodeJavaScript.bind" />
    <Content Include="SamplePages\Toast\ToastCodeJavaScript.bind" />
    <Content Include="SamplePages\Object Storage\ObjectStorageCode.bind" />
    <Content Include="SamplePages\WeatherLiveTileAndToast\WeatherLiveTileAndToastCodeJavaScript.bind" />
    <Content Include="SamplePages\Microsoft Graph Service\MicrosoftGraphCode.bind" />
    <Content Include="SamplePages\BackgroundTaskHelper\BackgroundTaskHelperCode.bind" />
    <Content Include="SamplePages\MasterDetailsView\MasterDetailsView.bind" />
    <Content Include="SamplePages\NetworkHelper\NetworkHelperCode.bind" />
    <Content Include="SamplePages\PrintHelper\PrintHelperCode.bind" />
    <Content Include="SamplePages\SystemInformation\SystemInformationCode.bind" />
    <Content Include="SamplePages\Connected Animations\ConnectedAnimationsCode.bind" />
    <Content Include="SamplePages\ParallaxService\ParallaxPage.bind" />
    <Content Include="SamplePages\Loading\LoadingCode.bind" />
    <Content Include="SamplePages\ReorderGridAnimation\ReorderGrid.bind" />
    <Content Include="SamplePages\Light\LightBehaviorCode.bind" />
    <Content Include="SamplePages\Light\LightBehaviorXaml.bind" />
    <Content Include="SamplePages\TextBoxMask\TextBoxMask.bind" />
    <Content Include="SamplePages\TileControl\TileControl.bind">
      <SubType>Designer</SubType>
    </Content>
    <Content Include="SamplePages\SurfaceDialTextbox\SurfaceDialTextboxCode.bind">
      <SubType>Designer</SubType>
    </Content>
    <Content Include="SamplePages\WrapPanel\WrapPanel.bind" />
    <Content Include="SamplePages\MasterDetailsView\MasterDetailsViewCode.bind" />
    <Content Include="SamplePages\Microsoft Translator Service\MicrosoftTranslatorCode.bind" />
    <Content Include="SamplePages\MarkdownTextBlock\MarkdownTextBlock.bind" />
    <Content Include="SamplePages\MarkdownTextBlock\InitialContent.md" />
    <Content Include="SamplePages\AdvancedCollectionView\AdvancedCollectionView.bind" />
    <Content Include="SamplePages\TextBoxRegex\TextBoxRegex.bind" />
    <Content Include="SamplePages\RadialProgressBar\RadialProgressBarCode.bind" />
    <Content Include="SamplePages\MarkdownTextBlock\MarkdownTextBlockCode.bind" />
    <Content Include="SamplePages\OneDrive Service\OneDriveCode.bind" />
    <Content Include="SamplePages\Analytics\AnalyticsCode.bind" />
    <Content Include="SamplePages\Blur\BlurBehaviorCode.bind" />
    <Content Include="SamplePages\Blur\BlurBehaviorXaml.bind" />
    <Content Include="SamplePages\ViewExtensions\ViewExtensionsCode.bind">
      <SubType>Designer</SubType>
    </Content>
    <Content Include="SamplePages\Carousel\CarouselCode.bind" />
    <Content Include="SamplePages\AlignmentGrid\AlignmentGridXaml.bind" />
    <Content Include="SamplePages\FocusTracker\FocusTrackerXaml.bind" />
    <Content Include="SamplePages\Visual Extensions\VisualExtensionsCode.bind" />
    <Content Include="SamplePages\TextToolbar\TextToolbarCode.bind" />
    <Content Include="SamplePages\BluetoothLEHelper\BluetoothLEHelperCode.bind" />
    <Content Include="SamplePages\OrbitView\OrbitViewXaml.bind" />
    <Content Include="SamplePages\Menu\Menu.bind" />
    <Content Include="SamplePages\InAppNotification\InAppNotificationCode.bind" />
    <Content Include="SamplePages\InAppNotification\InAppNotificationXaml.bind" />
    <Content Include="SamplePages\ListViewExtensions\ListViewExtensionsCode.bind" />
    <Content Include="SamplePages\PullToRefreshListView\PullToRefreshListViewXaml.bind" />
    <Content Include="SamplePages\Implicit Animations\ImplicitAnimationsCode.bind" />
    <Content Include="SamplePages\DispatcherHelper\DispatcherHelperCode.bind" />
    <Content Include="SamplePages\TextToolbar\TextToolbar.bind" />
    <Content Include="SamplePages\DockPanel\DockPanel.bind">
      <SubType>Designer</SubType>
    </Content>
    <Content Include="SamplePages\UniformGrid\UniformGridXaml.bind" />
    <Content Include="SamplePages\HeaderedItemsControl\HeaderedItemsControlXaml.bind" />
    <Content Include="SamplePages\HeaderedContentControl\HeaderedContentControlXaml.bind" />
    <Content Include="SamplePages\Mouse\MouseCursorPage.bind" />
    <Content Include="SamplePages\FrameworkElementExtensions\FrameworkElementExtensionsCode.bind">
      <SubType>Designer</SubType>
    </Content>
    <Content Include="SamplePages\StaggeredPanel\StaggeredPanel.bind" />
    <Content Include="SamplePages\NavigationViewStyles\NavigationViewStylesXaml.bind">
      <SubType>Designer</SubType>
    </Content>
    <Content Include="SamplePages\BackdropBlurBrush\BackdropBlurBrushXaml.bind" />
    <Content Include="SamplePages\BackdropInvertBrush\BackdropInvertBrushXaml.bind" />
    <Content Include="SamplePages\BackdropGammaTransferBrush\BackdropGammaTransferBrushXaml.bind">
      <SubType>Designer</SubType>
    </Content>
    <Content Include="SamplePages\BackdropSepiaBrush\BackdropSepiaBrushXaml.bind">
      <SubType>Designer</SubType>
    </Content>
    <Content Include="SamplePages\BackdropSaturationBrush\BackdropSaturationBrushXaml.bind" />
    <Content Include="SamplePages\ImageBlendBrush\ImageBlendBrushXaml.bind" />
    <Content Include="SamplePages\RadialGradientBrush\RadialGradientBrushXaml.bind">
      <SubType>Designer</SubType>
    </Content>
<<<<<<< HEAD
    <Content Include="SamplePages\UniformGrid\UniformGrid.code" />
=======
    <Content Include="SamplePages\LayoutTransformControl\LayoutTransformControlXaml.bind" />
    <Content Include="SamplePages\PrintHelper\PrintHelperXaml.bind">
      <SubType>Designer</SubType>
    </Content>
>>>>>>> f6a06519
  </ItemGroup>
  <ItemGroup>
    <Compile Include="App.xaml.cs">
      <DependentUpon>App.xaml</DependentUpon>
    </Compile>
    <Compile Include="Common\DoubleTopThicknessConverter.cs" />
    <Compile Include="Common\ThicknessConverter.cs" />
    <Compile Include="Common\XAMLHelper.cs" />
    <Compile Include="Common\AnalyticsVersionInfoExtensions.cs" />
    <Compile Include="Common\BoolStringConverter.cs" />
    <Compile Include="Common\Constants.cs" />
    <Compile Include="Common\DelegateCommand{T}.cs" />
    <Compile Include="Common\TimeSpanConverter.cs" />
    <Compile Include="Common\EnumConverter.cs" />
    <Compile Include="Common\ListViewHoverScroll.cs" />
    <Compile Include="Common\SampleCommand.cs" />
    <Compile Include="Common\SolidColorBrushConverter.cs" />
    <Compile Include="Common\DelegateCommand.cs" />
    <Compile Include="Common\Tools.cs" />
    <Compile Include="Controls\ExtendedHamburgerMenu.cs" />
    <Compile Include="Controls\SampleAppMarkdownRenderer.cs" />
    <Compile Include="Data\GitHub.cs" />
    <Compile Include="Controls\XamlExceptionRange.cs" />
    <Compile Include="Controls\XamlRenderService.cs" />
    <Compile Include="Data\PhotoDataItemWithDimension.cs" />
    <Compile Include="Models\Email.cs" />
    <Compile Include="Models\GitHubRelease.cs" />
    <Compile Include="Models\LandingPageLinks.cs" />
    <Compile Include="Models\LandingPageResource.cs" />
    <Compile Include="Models\LandingPageLink.cs" />
    <Compile Include="SamplePages\UniformGrid\Helpers\CalendarHelper.cs" />
    <Compile Include="SamplePages\UniformGrid\UniformGridPage.xaml.cs">
      <DependentUpon>UniformGridPage.xaml</DependentUpon>
    </Compile>
    <Compile Include="Models\PropertyDescriptor\ThicknessPropertyOptions.cs" />
    <Compile Include="SamplePages\AdvancedCollectionView\AdvancedCollectionViewPage.xaml.cs">
      <DependentUpon>AdvancedCollectionViewPage.xaml</DependentUpon>
    </Compile>
    <Compile Include="SamplePages\BackdropGammaTransferBrush\BackdropGammaTransferBrushPage.xaml.cs">
      <DependentUpon>BackdropGammaTransferBrushPage.xaml</DependentUpon>
    </Compile>
    <Compile Include="SamplePages\BackdropInvertBrush\BackdropInvertBrushPage.xaml.cs">
      <DependentUpon>BackdropInvertBrushPage.xaml</DependentUpon>
    </Compile>
    <Compile Include="SamplePages\BackdropSaturationBrush\BackdropSaturationBrushPage.xaml.cs">
      <DependentUpon>BackdropSaturationBrushPage.xaml</DependentUpon>
    </Compile>
    <Compile Include="SamplePages\BackdropSepiaBrush\BackdropSepiaBrushPage.xaml.cs">
      <DependentUpon>BackdropSepiaBrushPage.xaml</DependentUpon>
    </Compile>
    <Compile Include="SamplePages\BluetoothLEHelper\BluetoothLEHelperPage.xaml.cs">
      <DependentUpon>BluetoothLEHelperPage.xaml</DependentUpon>
    </Compile>
    <Compile Include="Common\IXamlRenderListener.cs" />
    <Compile Include="SamplePages\Connected Animations\ConnectedAnimationsPage.xaml.cs">
      <DependentUpon>ConnectedAnimationsPage.xaml</DependentUpon>
    </Compile>
    <Compile Include="SamplePages\Connected Animations\Pages\FirstPage.xaml.cs">
      <DependentUpon>FirstPage.xaml</DependentUpon>
    </Compile>
    <Compile Include="SamplePages\Connected Animations\Pages\SecondPage.xaml.cs">
      <DependentUpon>SecondPage.xaml</DependentUpon>
    </Compile>
    <Compile Include="SamplePages\Connected Animations\Pages\ThirdPage.xaml.cs">
      <DependentUpon>ThirdPage.xaml</DependentUpon>
    </Compile>
    <Compile Include="SamplePages\BackdropBlurBrush\BackdropBlurBrushPage.xaml.cs">
      <DependentUpon>BackdropBlurBrushPage.xaml</DependentUpon>
    </Compile>
    <Compile Include="SamplePages\FrameworkElementExtensions\FrameworkElementExtensionsPage.xaml.cs" />
    <Compile Include="SamplePages\ImageBlendBrush\ImageBlendBrushPage.xaml.cs">
      <DependentUpon>ImageBlendBrushPage.xaml</DependentUpon>
    </Compile>
    <Compile Include="SamplePages\Implicit Animations\ImplicitAnimationsPage.xaml.cs">
      <DependentUpon>ImplicitAnimationsPage.xaml</DependentUpon>
    </Compile>
    <Compile Include="SamplePages\DockPanel\DockPanelPage.xaml.cs">
      <DependentUpon>DockPanelPage.xaml</DependentUpon>
    </Compile>
    <Compile Include="SamplePages\HeaderedContentControl\HeaderedContentControlPage.xaml.cs">
      <DependentUpon>HeaderedContentControlPage.xaml</DependentUpon>
    </Compile>
    <Compile Include="SamplePages\HeaderedItemsControl\HeaderedItemsControlPage.xaml.cs">
      <DependentUpon>HeaderedItemsControlPage.xaml</DependentUpon>
    </Compile>
    <Compile Include="SamplePages\InAppNotification\InAppNotificationPage.xaml.cs">
      <DependentUpon>InAppNotificationPage.xaml</DependentUpon>
    </Compile>
    <Compile Include="SamplePages\LayoutTransformControl\LayoutTransformControlPage.xaml.cs">
      <DependentUpon>LayoutTransformControlPage.xaml</DependentUpon>
    </Compile>
    <Compile Include="SamplePages\ListViewExtensions\ListViewExtensionsPage.xaml.cs">
      <DependentUpon>ListViewExtensionsPage.xaml</DependentUpon>
    </Compile>
    <Compile Include="SamplePages\MarkdownParser\MarkdownParserPage.xaml.cs">
      <DependentUpon>MarkdownParserPage.xaml</DependentUpon>
    </Compile>
    <Compile Include="SamplePages\Menu\Commands\VsCommands.cs" />
    <Compile Include="SamplePages\Menu\MenuPage.xaml.cs">
      <DependentUpon>MenuPage.xaml</DependentUpon>
    </Compile>
    <Compile Include="SamplePages\Mouse\MouseCursorPage.xaml.cs">
      <DependentUpon>MouseCursorPage.xaml</DependentUpon>
    </Compile>
    <Compile Include="SamplePages\NavigationViewStyles\NavigationViewStylesPage.xaml.cs">
      <DependentUpon>NavigationViewStylesPage.xaml</DependentUpon>
    </Compile>
    <Compile Include="SamplePages\NetworkHelper\NetworkHelperPage.xaml.cs">
      <DependentUpon>NetworkHelperPage.xaml</DependentUpon>
    </Compile>
    <Compile Include="SamplePages\FocusTracker\FocusTrackerPage.xaml.cs">
      <DependentUpon>FocusTrackerPage.xaml</DependentUpon>
    </Compile>
    <Compile Include="SamplePages\BackgroundTaskHelper\TestBackgroundTask.cs" />
    <Compile Include="SamplePages\RssParser\RssParserPage.xaml.cs">
      <DependentUpon>RssParserPage.xaml</DependentUpon>
    </Compile>
    <Compile Include="SamplePages\RadialGradientBrush\RadialGradientBrushPage.xaml.cs">
      <DependentUpon>RadialGradientBrushPage.xaml</DependentUpon>
    </Compile>
    <Compile Include="SamplePages\ScrollViewerExtensions\ScrollViewerExtensionsPage.xaml.cs">
      <DependentUpon>ScrollViewerExtensionsPage.xaml</DependentUpon>
    </Compile>
    <Compile Include="SamplePages\StaggeredPanel\StaggeredPanelPage.xaml.cs">
      <DependentUpon>StaggeredPanelPage.xaml</DependentUpon>
    </Compile>
    <Compile Include="SamplePages\StringExtensions\StringExtensionsPage.xaml.cs">
      <DependentUpon>StringExtensionsPage.xaml</DependentUpon>
    </Compile>
    <Compile Include="SamplePages\TextToolbar\SampleFormatter.cs" />
    <Compile Include="SamplePages\TextToolbar\TextToolbarPage.xaml.cs">
      <DependentUpon>TextToolbarPage.xaml</DependentUpon>
    </Compile>
    <Compile Include="SamplePages\OrbitView\OrbitViewPage.xaml.cs">
      <DependentUpon>OrbitViewPage.xaml</DependentUpon>
    </Compile>
    <Compile Include="SamplePages\ThemeListener\ThemeListenerPage.xaml.cs">
      <DependentUpon>ThemeListenerPage.xaml</DependentUpon>
    </Compile>
    <Compile Include="SamplePages\ViewExtensions\ViewExtensionsPage.xaml.cs">
      <DependentUpon>ViewExtensionsPage.xaml</DependentUpon>
    </Compile>
    <Compile Include="SamplePages\Carousel\CarouselPage.xaml.cs">
      <DependentUpon>CarouselPage.xaml</DependentUpon>
    </Compile>
    <Compile Include="SamplePages\BackgroundTaskHelper\BackgroundTaskHelperPage.xaml.cs">
      <DependentUpon>BackgroundTaskHelperPage.xaml</DependentUpon>
    </Compile>
    <Compile Include="SamplePages\DispatcherHelper\DispatcherHelperPage.xaml.cs">
      <DependentUpon>DispatcherHelperPage.xaml</DependentUpon>
    </Compile>
    <Compile Include="SamplePages\DropShadowPanel\DropShadowPanelPage.xaml.cs">
      <DependentUpon>DropShadowPanelPage.xaml</DependentUpon>
    </Compile>
    <Compile Include="SamplePages\Expander\ExpanderPage.xaml.cs">
      <DependentUpon>ExpanderPage.xaml</DependentUpon>
    </Compile>
    <Compile Include="SamplePages\Facebook Service\FacebookPhotoTemplateSelector.cs" />
    <Compile Include="Controls\CodeRenderer.cs" />
    <Compile Include="Controls\PropertyControl.xaml.cs">
      <DependentUpon>PropertyControl.xaml</DependentUpon>
    </Compile>
    <Compile Include="Data\PhotoDataItem.cs" />
    <Compile Include="Data\PhotosDataSource.cs" />
    <Compile Include="Models\Item.cs" />
    <Compile Include="Models\PropertyDescriptor\SliderPropertyOptions.cs" />
    <Compile Include="Models\PropertyDescriptor\ValueHolder.cs" />
    <Compile Include="Models\PropertyDescriptor\PropertyOptions.cs" />
    <Compile Include="Models\PropertyDescriptor\PropertyKind.cs" />
    <Compile Include="Models\PropertyDescriptor\PropertyDescriptor.cs" />
    <Compile Include="Common\BindableBase.cs" />
    <Compile Include="SamplePages\Bing Service\BingPage.xaml.cs">
      <DependentUpon>BingPage.xaml</DependentUpon>
    </Compile>
    <Compile Include="SamplePages\BladeView\BladePage.xaml.cs">
      <DependentUpon>BladePage.xaml</DependentUpon>
    </Compile>
    <Compile Include="SamplePages\Blur\BlurBehaviorPage.xaml.cs">
      <DependentUpon>BlurBehaviorPage.xaml</DependentUpon>
    </Compile>
    <Compile Include="SamplePages\AlignmentGrid\AlignmentGridPage.xaml.cs">
      <DependentUpon>AlignmentGridPage.xaml</DependentUpon>
    </Compile>
    <Compile Include="SamplePages\MarkdownTextBlock\MarkdownTextBlockPage.xaml.cs">
      <DependentUpon>MarkdownTextBlockPage.xaml</DependentUpon>
    </Compile>
    <Compile Include="SamplePages\Microsoft Translator Service\MicrosoftTranslatorPage.xaml.cs">
      <DependentUpon>MicrosoftTranslatorPage.xaml</DependentUpon>
    </Compile>
    <Compile Include="SamplePages\OneDrive Service\OneDriveDataTemplateSelector.cs" />
    <Compile Include="SamplePages\OneDrive Service\FoldersPickerControl.xaml.cs">
      <DependentUpon>FoldersPickerControl.xaml</DependentUpon>
    </Compile>
    <Compile Include="SamplePages\OneDrive Service\OneDrivePage.xaml.cs">
      <DependentUpon>OneDrivePage.xaml</DependentUpon>
    </Compile>
    <Compile Include="SamplePages\OneDrive Service\OneDriveSampleHelpers.cs" />
    <Compile Include="SamplePages\Analytics\AnalyticsPage.xaml.cs">
      <DependentUpon>AnalyticsPage.xaml</DependentUpon>
    </Compile>
    <Compile Include="SamplePages\Saturation\SaturationBehaviorPage.xaml.cs">
      <DependentUpon>SaturationBehaviorPage.xaml</DependentUpon>
    </Compile>
    <Compile Include="SamplePages\TileControl\TileControlPage.xaml.cs">
      <DependentUpon>TileControlPage.xaml</DependentUpon>
    </Compile>
    <Compile Include="SamplePages\RadialProgressBar\RadialProgressBarPage.xaml.cs">
      <DependentUpon>RadialProgressBarPage.xaml</DependentUpon>
    </Compile>
    <Compile Include="SamplePages\ScrollHeader\ScrollHeaderPage.xaml.cs">
      <DependentUpon>ScrollHeaderPage.xaml</DependentUpon>
    </Compile>
    <Compile Include="SamplePages\GridSplitter\GridSplitterPage.xaml.cs">
      <DependentUpon>GridSplitterPage.xaml</DependentUpon>
    </Compile>
    <Compile Include="SamplePages\FadeHeader\FadeHeaderBehaviorPage.xaml.cs">
      <DependentUpon>FadeHeaderBehaviorPage.xaml</DependentUpon>
    </Compile>
    <Compile Include="SamplePages\Incremental Loading Collection\IncrementalLoadingCollectionPage.xaml.cs">
      <DependentUpon>IncrementalLoadingCollectionPage.xaml</DependentUpon>
    </Compile>
    <Compile Include="SamplePages\Incremental Loading Collection\PeopleSource.cs" />
    <Compile Include="SamplePages\Incremental Loading Collection\Person.cs" />
    <Compile Include="SamplePages\Light\LightBehaviorPage.xaml.cs">
      <DependentUpon>LightBehaviorPage.xaml</DependentUpon>
    </Compile>
    <Compile Include="SamplePages\LinkedIn Service\LinkedInPage.xaml.cs">
      <DependentUpon>LinkedInPage.xaml</DependentUpon>
    </Compile>
    <Compile Include="SamplePages\Loading\LoadingPage.xaml.cs">
      <DependentUpon>LoadingPage.xaml</DependentUpon>
    </Compile>
    <Compile Include="SamplePages\MasterDetailsView\MasterDetailsViewPage.xaml.cs">
      <DependentUpon>MasterDetailsViewPage.xaml</DependentUpon>
    </Compile>
    <Compile Include="SamplePages\Microsoft Graph Service\MicrosoftGraphPage.xaml.cs">
      <DependentUpon>MicrosoftGraphPage.xaml</DependentUpon>
    </Compile>
    <Compile Include="SamplePages\Microsoft Graph Service\MicrosoftGraphSource.cs" />
    <Compile Include="SamplePages\Microsoft Graph Service\MicrosoftGraphUIExtensions.cs" />
    <Compile Include="SamplePages\Microsoft Graph Service\SendMessageContentDialog.xaml.cs">
      <DependentUpon>SendMessageContentDialog.xaml</DependentUpon>
    </Compile>
    <Compile Include="SamplePages\ImageCache\ImageCachePage.xaml.cs">
      <DependentUpon>ImageCachePage.xaml</DependentUpon>
    </Compile>
    <Compile Include="SamplePages\ParallaxService\ParallaxPage.xaml.cs">
      <DependentUpon>ParallaxPage.xaml</DependentUpon>
    </Compile>
    <Compile Include="SamplePages\PrintHelper\PrintHelperPage.xaml.cs">
      <DependentUpon>PrintHelperPage.xaml</DependentUpon>
    </Compile>
    <Compile Include="SamplePages\ReorderGridAnimation\ReorderGridPage.xaml.cs">
      <DependentUpon>ReorderGridPage.xaml</DependentUpon>
    </Compile>
    <Compile Include="SamplePages\RotatorTile\RotatorTilePage.xaml.cs">
      <DependentUpon>RotatorTilePage.xaml</DependentUpon>
    </Compile>
    <Compile Include="SamplePages\LiveTile\LiveTilePage.xaml.cs">
      <DependentUpon>LiveTilePage.xaml</DependentUpon>
    </Compile>
    <Compile Include="SamplePages\Object Storage\ObjectStoragePage.xaml.cs">
      <DependentUpon>ObjectStoragePage.xaml</DependentUpon>
    </Compile>
    <Compile Include="SamplePages\SurfaceDialTextbox\SurfaceDialTextboxPage.xaml.cs">
      <DependentUpon>SurfaceDialTextboxPage.xaml</DependentUpon>
    </Compile>
    <Compile Include="SamplePages\SystemInformation\SystemInformationPage.xaml.cs">
      <DependentUpon>SystemInformationPage.xaml</DependentUpon>
    </Compile>
    <Compile Include="SamplePages\TextBoxMask\TextBoxMaskPage.xaml.cs">
      <DependentUpon>TextBoxMaskPage.xaml</DependentUpon>
    </Compile>
    <Compile Include="SamplePages\TextBoxRegex\TextBoxRegexPage.xaml.cs">
      <DependentUpon>TextBoxRegexPage.xaml</DependentUpon>
    </Compile>
    <Compile Include="SamplePages\Toast\ToastPage.xaml.cs">
      <DependentUpon>ToastPage.xaml</DependentUpon>
    </Compile>
    <Compile Include="SamplePages\Twitter Service\TwitterPage.xaml.cs">
      <DependentUpon>TwitterPage.xaml</DependentUpon>
    </Compile>
    <Compile Include="SamplePages\Offset\OffsetBehaviorPage.xaml.cs">
      <DependentUpon>OffsetBehaviorPage.xaml</DependentUpon>
    </Compile>
    <Compile Include="SamplePages\Fade\FadeBehaviorPage.xaml.cs">
      <DependentUpon>FadeBehaviorPage.xaml</DependentUpon>
    </Compile>
    <Compile Include="SamplePages\Facebook Service\FacebookPage.xaml.cs">
      <DependentUpon>FacebookPage.xaml</DependentUpon>
    </Compile>
    <Compile Include="SamplePages\HamburgerMenu\HamburgerMenuPage.xaml.cs">
      <DependentUpon>HamburgerMenuPage.xaml</DependentUpon>
    </Compile>
    <Compile Include="SamplePages\HeaderedTextBlock\HeaderedTextBlockPage.xaml.cs">
      <DependentUpon>HeaderedTextBlockPage.xaml</DependentUpon>
    </Compile>
    <Compile Include="SamplePages\ImageEx\ImageExPage.xaml.cs">
      <DependentUpon>ImageExPage.xaml</DependentUpon>
    </Compile>
    <Compile Include="SamplePages\Twitter Service\TwitterTemplateSelector.cs" />
    <Compile Include="SamplePages\Visual Extensions\VisualExtensionsPage.xaml.cs">
      <DependentUpon>VisualExtensionsPage.xaml</DependentUpon>
    </Compile>
    <Compile Include="SamplePages\WeatherLiveTileAndToast\WeatherLiveTileAndToastPage.xaml.cs">
      <DependentUpon>WeatherLiveTileAndToastPage.xaml</DependentUpon>
    </Compile>
    <Compile Include="SamplePages\PullToRefreshListView\PullToRefreshListViewPage.xaml.cs">
      <DependentUpon>PullToRefreshListViewPage.xaml</DependentUpon>
    </Compile>
    <Compile Include="SamplePages\Rotate\RotateBehaviorPage.xaml.cs">
      <DependentUpon>RotateBehaviorPage.xaml</DependentUpon>
    </Compile>
    <Compile Include="SamplePages\Scale\ScaleBehaviorPage.xaml.cs">
      <DependentUpon>ScaleBehaviorPage.xaml</DependentUpon>
    </Compile>
    <Compile Include="SamplePages\SlidableListItem\SlidableListItemPage.xaml.cs">
      <DependentUpon>SlidableListItemPage.xaml</DependentUpon>
    </Compile>
    <Compile Include="SamplePages\RadialGauge\RadialGaugePage.xaml.cs">
      <DependentUpon>RadialGaugePage.xaml</DependentUpon>
    </Compile>
    <Compile Include="SamplePages\RangeSelector\RangeSelectorPage.xaml.cs">
      <DependentUpon>RangeSelectorPage.xaml</DependentUpon>
    </Compile>
    <Compile Include="SamplePages\WrapPanel\WrapPanelPage.xaml.cs">
      <DependentUpon>WrapPanelPage.xaml</DependentUpon>
    </Compile>
    <Compile Include="Shell.xaml.cs">
      <DependentUpon>Shell.xaml</DependentUpon>
    </Compile>
    <Compile Include="Models\Option.cs" />
    <Compile Include="Models\SampleCategory.cs" />
    <Compile Include="Models\Sample.cs" />
    <Compile Include="Models\Samples.cs" />
    <Compile Include="Pages\About.xaml.cs">
      <DependentUpon>About.xaml</DependentUpon>
    </Compile>
    <Compile Include="SamplePages\AdaptiveGridView\AdaptiveGridViewPage.xaml.cs">
      <DependentUpon>AdaptiveGridViewPage.xaml</DependentUpon>
    </Compile>
    <Compile Include="Properties\AssemblyInfo.cs" />
    <Compile Include="TrackingManager.cs" />
  </ItemGroup>
  <ItemGroup>
    <AppxManifest Include="Package.appxmanifest">
      <SubType>Designer</SubType>
    </AppxManifest>
    <None Include="Microsoft.Toolkit.Uwp.SampleApp_TemporaryKey.pfx" />
  </ItemGroup>
  <ItemGroup>
    <Content Include="Properties\Default.rd.xml" />
  </ItemGroup>
  <ItemGroup>
    <ApplicationDefinition Include="App.xaml">
      <Generator>MSBuild:Compile</Generator>
      <SubType>Designer</SubType>
    </ApplicationDefinition>
    <Page Include="Controls\PropertyControl.xaml">
      <SubType>Designer</SubType>
      <Generator>MSBuild:Compile</Generator>
    </Page>
    <Page Include="SamplePages\BackdropGammaTransferBrush\BackdropGammaTransferBrushPage.xaml">
      <Generator>MSBuild:Compile</Generator>
      <SubType>Designer</SubType>
    </Page>
    <Page Include="SamplePages\BackdropInvertBrush\BackdropInvertBrushPage.xaml">
      <Generator>MSBuild:Compile</Generator>
      <SubType>Designer</SubType>
    </Page>
    <Page Include="SamplePages\BackdropSaturationBrush\BackdropSaturationBrushPage.xaml">
      <Generator>MSBuild:Compile</Generator>
      <SubType>Designer</SubType>
    </Page>
    <Page Include="SamplePages\BackdropSepiaBrush\BackdropSepiaBrushPage.xaml">
      <Generator>MSBuild:Compile</Generator>
      <SubType>Designer</SubType>
    </Page>
    <Page Include="SamplePages\UniformGrid\UniformGridPage.xaml">
      <Generator>MSBuild:Compile</Generator>
      <SubType>Designer</SubType>
    </Page>
    <Page Include="SamplePages\Carousel\CarouselPage.xaml">
      <Generator>MSBuild:Compile</Generator>
      <SubType>Designer</SubType>
    </Page>
    <Page Include="SamplePages\AdvancedCollectionView\AdvancedCollectionViewPage.xaml">
      <SubType>Designer</SubType>
      <Generator>MSBuild:Compile</Generator>
    </Page>
    <Page Include="SamplePages\BluetoothLEHelper\BluetoothLEHelperPage.xaml">
      <SubType>Designer</SubType>
      <Generator>MSBuild:Compile</Generator>
    </Page>
    <Page Include="SamplePages\Connected Animations\ConnectedAnimationsPage.xaml">
      <SubType>Designer</SubType>
      <Generator>MSBuild:Compile</Generator>
    </Page>
    <Page Include="SamplePages\Connected Animations\Pages\FirstPage.xaml">
      <Generator>MSBuild:Compile</Generator>
      <SubType>Designer</SubType>
    </Page>
    <Page Include="SamplePages\Connected Animations\Pages\SecondPage.xaml">
      <Generator>MSBuild:Compile</Generator>
      <SubType>Designer</SubType>
    </Page>
    <Page Include="SamplePages\Connected Animations\Pages\ThirdPage.xaml">
      <Generator>MSBuild:Compile</Generator>
      <SubType>Designer</SubType>
    </Page>
    <Page Include="SamplePages\DockPanel\DockPanelPage.xaml">
      <SubType>Designer</SubType>
      <Generator>MSBuild:Compile</Generator>
    </Page>
    <Page Include="SamplePages\BackdropBlurBrush\BackdropBlurBrushPage.xaml">
      <Generator>MSBuild:Compile</Generator>
      <SubType>Designer</SubType>
    </Page>
    <Page Include="SamplePages\FocusTracker\FocusTrackerPage.xaml">
      <Generator>MSBuild:Compile</Generator>
      <SubType>Designer</SubType>
    </Page>
    <Page Include="SamplePages\FrameworkElementExtensions\FrameworkElementExtensionsPage.xaml">
      <Generator>MSBuild:Compile</Generator>
      <SubType>Designer</SubType>
    </Page>
    <Page Include="SamplePages\HeaderedContentControl\HeaderedContentControlPage.xaml">
      <SubType>Designer</SubType>
      <Generator>MSBuild:Compile</Generator>
    </Page>
    <Page Include="SamplePages\HeaderedItemsControl\HeaderedItemsControlPage.xaml">
      <SubType>Designer</SubType>
      <Generator>MSBuild:Compile</Generator>
    </Page>
    <Page Include="SamplePages\ImageBlendBrush\ImageBlendBrushPage.xaml">
      <Generator>MSBuild:Compile</Generator>
      <SubType>Designer</SubType>
    </Page>
    <Page Include="SamplePages\Implicit Animations\ImplicitAnimationsPage.xaml">
      <SubType>Designer</SubType>
      <Generator>MSBuild:Compile</Generator>
    </Page>
    <Page Include="SamplePages\InAppNotification\InAppNotificationPage.xaml">
      <SubType>Designer</SubType>
      <Generator>MSBuild:Compile</Generator>
    </Page>
    <Page Include="SamplePages\LayoutTransformControl\LayoutTransformControlPage.xaml">
      <SubType>Designer</SubType>
      <Generator>MSBuild:Compile</Generator>
    </Page>
    <Page Include="SamplePages\MarkdownParser\MarkdownParserPage.xaml">
      <SubType>Designer</SubType>
      <Generator>MSBuild:Compile</Generator>
    </Page>
    <Page Include="SamplePages\Mouse\MouseCursorPage.xaml">
      <Generator>MSBuild:Compile</Generator>
      <SubType>Designer</SubType>
    </Page>
    <Page Include="SamplePages\NavigationViewStyles\NavigationViewStylesPage.xaml">
      <Generator>MSBuild:Compile</Generator>
      <SubType>Designer</SubType>
    </Page>
    <Page Include="SamplePages\RadialGradientBrush\RadialGradientBrushPage.xaml">
      <Generator>MSBuild:Compile</Generator>
      <SubType>Designer</SubType>
    </Page>
    <Page Include="SamplePages\RssParser\RssParserPage.xaml">
      <SubType>Designer</SubType>
      <Generator>MSBuild:Compile</Generator>
    </Page>
    <Page Include="SamplePages\ScrollViewerExtensions\ScrollViewerExtensionsPage.xaml">
      <SubType>Designer</SubType>
      <Generator>MSBuild:Compile</Generator>
    </Page>
    <Page Include="SamplePages\StaggeredPanel\StaggeredPanelPage.xaml">
      <SubType>Designer</SubType>
      <Generator>MSBuild:Compile</Generator>
    </Page>
    <Page Include="SamplePages\StringExtensions\StringExtensionsPage.xaml">
      <SubType>Designer</SubType>
      <Generator>MSBuild:Compile</Generator>
    </Page>
    <Page Include="SamplePages\TextToolbar\TextToolbarPage.xaml">
      <Generator>MSBuild:Compile</Generator>
      <SubType>Designer</SubType>
    </Page>
    <Page Include="SamplePages\ListViewExtensions\ListViewExtensionsPage.xaml">
      <SubType>Designer</SubType>
      <Generator>MSBuild:Compile</Generator>
    </Page>
    <Page Include="SamplePages\Menu\MenuPage.xaml">
      <Generator>MSBuild:Compile</Generator>
      <SubType>Designer</SubType>
    </Page>
    <Page Include="SamplePages\OrbitView\OrbitViewPage.xaml">
      <SubType>Designer</SubType>
      <Generator>MSBuild:Compile</Generator>
    </Page>
    <Page Include="SamplePages\ThemeListener\ThemeListenerPage.xaml">
      <SubType>Designer</SubType>
      <Generator>MSBuild:Compile</Generator>
    </Page>
    <Page Include="SamplePages\ViewExtensions\ViewExtensionsPage.xaml">
      <Generator>MSBuild:Compile</Generator>
      <SubType>Designer</SubType>
    </Page>
    <Page Include="SamplePages\NetworkHelper\NetworkHelperPage.xaml">
      <Generator>MSBuild:Compile</Generator>
      <SubType>Designer</SubType>
    </Page>
    <Page Include="SamplePages\BackgroundTaskHelper\BackgroundTaskHelperPage.xaml">
      <SubType>Designer</SubType>
      <Generator>MSBuild:Compile</Generator>
    </Page>
    <Page Include="SamplePages\DispatcherHelper\DispatcherHelperPage.xaml">
      <SubType>Designer</SubType>
      <Generator>MSBuild:Compile</Generator>
    </Page>
    <Page Include="SamplePages\Bing Service\BingPage.xaml">
      <Generator>MSBuild:Compile</Generator>
      <SubType>Designer</SubType>
    </Page>
    <Page Include="SamplePages\BladeView\BladePage.xaml">
      <SubType>Designer</SubType>
      <Generator>MSBuild:Compile</Generator>
    </Page>
    <Page Include="SamplePages\Blur\BlurBehaviorPage.xaml">
      <Generator>MSBuild:Compile</Generator>
      <SubType>Designer</SubType>
    </Page>
    <Page Include="SamplePages\AlignmentGrid\AlignmentGridPage.xaml">
      <Generator>MSBuild:Compile</Generator>
      <SubType>Designer</SubType>
    </Page>
    <Page Include="SamplePages\MarkdownTextBlock\MarkdownTextBlockPage.xaml">
      <SubType>Designer</SubType>
      <Generator>MSBuild:Compile</Generator>
    </Page>
    <Page Include="SamplePages\Expander\ExpanderPage.xaml">
      <Generator>MSBuild:Compile</Generator>
      <SubType>Designer</SubType>
    </Page>
    <Page Include="SamplePages\Microsoft Translator Service\MicrosoftTranslatorPage.xaml">
      <Generator>MSBuild:Compile</Generator>
      <SubType>Designer</SubType>
    </Page>
    <Page Include="SamplePages\OneDrive Service\FoldersPickerControl.xaml">
      <Generator>MSBuild:Compile</Generator>
      <SubType>Designer</SubType>
    </Page>
    <Page Include="SamplePages\OneDrive Service\OneDrivePage.xaml">
      <Generator>MSBuild:Compile</Generator>
      <SubType>Designer</SubType>
    </Page>
    <Page Include="SamplePages\Analytics\AnalyticsPage.xaml">
      <Generator>MSBuild:Compile</Generator>
      <SubType>Designer</SubType>
    </Page>
    <Page Include="SamplePages\Saturation\SaturationBehaviorPage.xaml">
      <SubType>Designer</SubType>
      <Generator>MSBuild:Compile</Generator>
    </Page>
    <Page Include="SamplePages\TileControl\TileControlPage.xaml">
      <Generator>MSBuild:Compile</Generator>
      <SubType>Designer</SubType>
    </Page>
    <Page Include="SamplePages\RadialProgressBar\RadialProgressBarPage.xaml">
      <Generator>MSBuild:Compile</Generator>
      <SubType>Designer</SubType>
    </Page>
    <Page Include="SamplePages\ScrollHeader\ScrollHeaderPage.xaml">
      <Generator>MSBuild:Compile</Generator>
      <SubType>Designer</SubType>
    </Page>
    <Page Include="SamplePages\DropShadowPanel\DropShadowPanelPage.xaml">
      <SubType>Designer</SubType>
      <Generator>MSBuild:Compile</Generator>
    </Page>
    <Page Include="SamplePages\GridSplitter\GridSplitterPage.xaml">
      <SubType>Designer</SubType>
      <Generator>MSBuild:Compile</Generator>
    </Page>
    <Page Include="SamplePages\FadeHeader\FadeHeaderBehaviorPage.xaml">
      <Generator>MSBuild:Compile</Generator>
      <SubType>Designer</SubType>
    </Page>
    <Page Include="SamplePages\Incremental Loading Collection\IncrementalLoadingCollectionPage.xaml">
      <Generator>MSBuild:Compile</Generator>
      <SubType>Designer</SubType>
    </Page>
    <Page Include="SamplePages\Light\LightBehaviorPage.xaml">
      <SubType>Designer</SubType>
      <Generator>MSBuild:Compile</Generator>
    </Page>
    <Page Include="SamplePages\LinkedIn Service\LinkedInPage.xaml">
      <SubType>Designer</SubType>
      <Generator>MSBuild:Compile</Generator>
    </Page>
    <Page Include="SamplePages\Loading\LoadingPage.xaml">
      <Generator>MSBuild:Compile</Generator>
      <SubType>Designer</SubType>
    </Page>
    <Page Include="SamplePages\MasterDetailsView\MasterDetailsViewPage.xaml">
      <SubType>Designer</SubType>
      <Generator>MSBuild:Compile</Generator>
    </Page>
    <Page Include="SamplePages\Microsoft Graph Service\MicrosoftGraphPage.xaml">
      <Generator>MSBuild:Compile</Generator>
      <SubType>Designer</SubType>
    </Page>
    <Page Include="SamplePages\Microsoft Graph Service\SendMessageContentDialog.xaml">
      <Generator>MSBuild:Compile</Generator>
      <SubType>Designer</SubType>
    </Page>
    <Page Include="SamplePages\ImageCache\ImageCachePage.xaml">
      <Generator>MSBuild:Compile</Generator>
      <SubType>Designer</SubType>
    </Page>
    <Page Include="SamplePages\ParallaxService\ParallaxPage.xaml">
      <SubType>Designer</SubType>
      <Generator>MSBuild:Compile</Generator>
    </Page>
    <Page Include="SamplePages\PrintHelper\PrintHelperPage.xaml">
      <Generator>MSBuild:Compile</Generator>
      <SubType>Designer</SubType>
    </Page>
    <Page Include="SamplePages\ReorderGridAnimation\ReorderGridPage.xaml">
      <SubType>Designer</SubType>
      <Generator>MSBuild:Compile</Generator>
    </Page>
    <Page Include="SamplePages\RotatorTile\RotatorTilePage.xaml">
      <Generator>MSBuild:Compile</Generator>
      <SubType>Designer</SubType>
    </Page>
    <Page Include="SamplePages\LiveTile\LiveTilePage.xaml">
      <Generator>MSBuild:Compile</Generator>
      <SubType>Designer</SubType>
    </Page>
    <Page Include="SamplePages\Offset\OffsetBehaviorPage.xaml">
      <SubType>Designer</SubType>
      <Generator>MSBuild:Compile</Generator>
    </Page>
    <Page Include="SamplePages\Fade\FadeBehaviorPage.xaml">
      <SubType>Designer</SubType>
      <Generator>MSBuild:Compile</Generator>
    </Page>
    <Page Include="SamplePages\Object Storage\ObjectStoragePage.xaml">
      <SubType>Designer</SubType>
      <Generator>MSBuild:Compile</Generator>
    </Page>
    <Page Include="SamplePages\SurfaceDialTextbox\SurfaceDialTextboxPage.xaml">
      <SubType>Designer</SubType>
      <Generator>MSBuild:Compile</Generator>
    </Page>
    <Page Include="SamplePages\SystemInformation\SystemInformationPage.xaml">
      <Generator>MSBuild:Compile</Generator>
      <SubType>Designer</SubType>
    </Page>
    <Page Include="SamplePages\TextBoxMask\TextBoxMaskPage.xaml">
      <Generator>MSBuild:Compile</Generator>
      <SubType>Designer</SubType>
    </Page>
    <Page Include="SamplePages\TextBoxRegex\TextBoxRegexPage.xaml">
      <SubType>Designer</SubType>
      <Generator>MSBuild:Compile</Generator>
    </Page>
    <Page Include="SamplePages\Toast\ToastPage.xaml">
      <Generator>MSBuild:Compile</Generator>
      <SubType>Designer</SubType>
    </Page>
    <Page Include="SamplePages\Twitter Service\TwitterPage.xaml">
      <Generator>MSBuild:Compile</Generator>
      <SubType>Designer</SubType>
    </Page>
    <Page Include="SamplePages\Facebook Service\FacebookPage.xaml">
      <Generator>MSBuild:Compile</Generator>
      <SubType>Designer</SubType>
    </Page>
    <Page Include="SamplePages\HamburgerMenu\HamburgerMenuPage.xaml">
      <Generator>MSBuild:Compile</Generator>
      <SubType>Designer</SubType>
    </Page>
    <Page Include="SamplePages\HeaderedTextBlock\HeaderedTextBlockPage.xaml">
      <SubType>Designer</SubType>
      <Generator>MSBuild:Compile</Generator>
    </Page>
    <Page Include="SamplePages\ImageEx\ImageExPage.xaml">
      <Generator>MSBuild:Compile</Generator>
      <SubType>Designer</SubType>
    </Page>
    <Page Include="SamplePages\Visual Extensions\VisualExtensionsPage.xaml">
      <SubType>Designer</SubType>
      <Generator>MSBuild:Compile</Generator>
    </Page>
    <Page Include="SamplePages\WeatherLiveTileAndToast\WeatherLiveTileAndToastPage.xaml">
      <SubType>Designer</SubType>
      <Generator>MSBuild:Compile</Generator>
    </Page>
    <Page Include="SamplePages\PullToRefreshListView\PullToRefreshListViewPage.xaml">
      <SubType>Designer</SubType>
      <Generator>MSBuild:Compile</Generator>
    </Page>
    <Page Include="SamplePages\RadialGauge\RadialGaugePage.xaml">
      <Generator>MSBuild:Compile</Generator>
      <SubType>Designer</SubType>
    </Page>
    <Page Include="SamplePages\RangeSelector\RangeSelectorPage.xaml">
      <Generator>MSBuild:Compile</Generator>
      <SubType>Designer</SubType>
    </Page>
    <Page Include="SamplePages\Rotate\RotateBehaviorPage.xaml">
      <SubType>Designer</SubType>
      <Generator>MSBuild:Compile</Generator>
    </Page>
    <Page Include="SamplePages\Scale\ScaleBehaviorPage.xaml">
      <SubType>Designer</SubType>
      <Generator>MSBuild:Compile</Generator>
    </Page>
    <Page Include="SamplePages\SlidableListItem\SlidableListItemPage.xaml">
      <SubType>Designer</SubType>
      <Generator>MSBuild:Compile</Generator>
    </Page>
    <Page Include="SamplePages\WrapPanel\WrapPanelPage.xaml">
      <Generator>MSBuild:Compile</Generator>
      <SubType>Designer</SubType>
    </Page>
    <Page Include="Shell.xaml">
      <Generator>MSBuild:Compile</Generator>
      <SubType>Designer</SubType>
    </Page>
    <Page Include="Pages\About.xaml">
      <SubType>Designer</SubType>
      <Generator>MSBuild:Compile</Generator>
    </Page>
    <Page Include="SamplePages\AdaptiveGridView\AdaptiveGridViewPage.xaml">
      <SubType>Designer</SubType>
      <Generator>MSBuild:Compile</Generator>
    </Page>
  </ItemGroup>
  <ItemGroup>
    <ProjectReference Include="..\Microsoft.Toolkit.Parsers\Microsoft.Toolkit.Parsers.csproj">
      <Project>{42CA4935-54BE-42EA-AC19-992378C08DE6}</Project>
      <Name>Microsoft.Toolkit.Parsers</Name>
    </ProjectReference>
    <ProjectReference Include="..\Microsoft.Toolkit.Services\Microsoft.Toolkit.Services.csproj">
      <Project>{34398053-fc70-4243-84f9-f355defff66d}</Project>
      <Name>Microsoft.Toolkit.Services</Name>
    </ProjectReference>
    <ProjectReference Include="..\Microsoft.Toolkit.Uwp.DeveloperTools\Microsoft.Toolkit.Uwp.DeveloperTools.csproj">
      <Project>{e7697922-9555-4cfb-aee0-c5f4d657e559}</Project>
      <Name>Microsoft.Toolkit.Uwp.DeveloperTools</Name>
    </ProjectReference>
    <ProjectReference Include="..\Microsoft.Toolkit.Uwp.Connectivity\Microsoft.Toolkit.Uwp.Connectivity.csproj">
      <Project>{b1e850ff-dde6-44d5-a830-34250e97a687}</Project>
      <Name>Microsoft.Toolkit.Uwp.Connectivity</Name>
    </ProjectReference>
    <ProjectReference Include="..\Microsoft.Toolkit.Uwp.Notifications\Microsoft.Toolkit.Uwp.Notifications.csproj">
      <Project>{97ee849b-403c-490e-80ed-d19d7cc153fd}</Project>
      <Name>Microsoft.Toolkit.Uwp.Notifications</Name>
    </ProjectReference>
    <ProjectReference Include="..\Microsoft.Toolkit.Uwp.Samples.BackgroundTasks\Microsoft.Toolkit.Uwp.Samples.BackgroundTasks.csproj">
      <Project>{1ae2cb5c-58a0-4f12-8e6f-2cd4aaadb34c}</Project>
      <Name>Microsoft.Toolkit.Uwp.Samples.BackgroundTasks</Name>
    </ProjectReference>
    <ProjectReference Include="..\Microsoft.Toolkit.Uwp.Services\Microsoft.Toolkit.Uwp.Services.csproj">
      <Project>{7189a42d-6f1a-4fa3-8e00-e2c14fdf167a}</Project>
      <Name>Microsoft.Toolkit.Uwp.Services</Name>
    </ProjectReference>
    <ProjectReference Include="..\Microsoft.Toolkit\Microsoft.Toolkit.csproj">
      <Project>{6fe128a8-cefa-4a61-a987-ec92de6b538e}</Project>
      <Name>Microsoft.Toolkit</Name>
    </ProjectReference>
    <ProjectReference Include="..\Microsoft.Toolkit.Uwp.UI.Animations\Microsoft.Toolkit.Uwp.UI.Animations.csproj">
      <Project>{b24a296c-b3eb-4e06-a64e-74ac2d1acc91}</Project>
      <Name>Microsoft.Toolkit.Uwp.UI.Animations</Name>
    </ProjectReference>
    <ProjectReference Include="..\Microsoft.Toolkit.Uwp.UI.Controls\Microsoft.Toolkit.Uwp.UI.Controls.csproj">
      <Project>{e9faabfb-d726-42c1-83c1-cb46a29fea81}</Project>
      <Name>Microsoft.Toolkit.Uwp.UI.Controls</Name>
    </ProjectReference>
    <ProjectReference Include="..\Microsoft.Toolkit.Uwp.UI\Microsoft.Toolkit.Uwp.UI.csproj">
      <Project>{3dd8aa7c-3569-4e51-992f-0c2257e8878e}</Project>
      <Name>Microsoft.Toolkit.Uwp.UI</Name>
    </ProjectReference>
    <ProjectReference Include="..\Microsoft.Toolkit.Uwp\Microsoft.Toolkit.Uwp.csproj">
      <Project>{805F80DF-75C6-4C2F-8FD9-B47F6D0DF5A3}</Project>
      <Name>Microsoft.Toolkit.Uwp</Name>
    </ProjectReference>
  </ItemGroup>
  <ItemGroup />
  <PropertyGroup Condition=" '$(VisualStudioVersion)' == '' or '$(VisualStudioVersion)' &lt; '14.0' ">
    <VisualStudioVersion>14.0</VisualStudioVersion>
  </PropertyGroup>
  <Import Project="$(MSBuildExtensionsPath)\Microsoft\WindowsXaml\v$(VisualStudioVersion)\Microsoft.Windows.UI.Xaml.CSharp.targets" />
  <PropertyGroup Condition="'$(Configuration)' == 'Debug'">
    <_GenerateAppxManifestDependsOn>
      ModifyAppXPackageDebug;
      $(_GenerateAppxManifestDependsOn)
    </_GenerateAppxManifestDependsOn>
  </PropertyGroup>
  <PropertyGroup Condition="'$(Configuration)' == 'Release'">
    <_GenerateAppxManifestDependsOn>
      ModifyAppXPackageRelease;
      $(_GenerateAppxManifestDependsOn)
    </_GenerateAppxManifestDependsOn>
  </PropertyGroup>
  <Target Name="ModifyAppXPackageDebug" Condition="'$(BuildingProject)' == 'true'">
    <ItemGroup>
      <toolkit_docs Include="$(SolutionDir)docs\**\*" />
    </ItemGroup>
    <ItemGroup>
      <AppxPackagePayload Include="@(toolkit_docs)">
        <TargetPath>docs/%(RecursiveDir)%(FileName)%(Extension)</TargetPath>
      </AppxPackagePayload>
    </ItemGroup>
  </Target>
  <Target Name="ModifyAppXPackageRelease" Condition="'$(BuildingProject)' == 'true'">
    <ItemGroup>
      <toolkit_docs Include="$(SolutionDir)docs\**\*.md" />
    </ItemGroup>
    <ItemGroup>
      <AppxPackagePayload Include="@(toolkit_docs)">
        <TargetPath>docs/%(RecursiveDir)%(FileName)%(Extension)</TargetPath>
      </AppxPackagePayload>
    </ItemGroup>
  </Target>
  <!-- https://weblogs.asp.net/rweigelt/disable-warnings-in-generated-c-files-of-uwp-app -->
  <Target Name="PragmaWarningDisablePrefixer" AfterTargets="MarkupCompilePass2">
    <ItemGroup>
      <GeneratedCSFiles Include="**\*.g.cs;**\*.g.i.cs" />
    </ItemGroup>
    <Message Text="CSFiles: @(GeneratedCSFiles->'&quot;%(Identity)&quot;')" />
    <Exec Command="for %%f in (@(GeneratedCSFiles->'&quot;%(Identity)&quot;')) do echo #pragma warning disable &gt; %%f.temp &amp;&amp; type %%f | findstr /v /b &quot;#pragma&quot; &gt;&gt; %%f.temp &amp;&amp; move /y %%f.temp %%f &gt; NUL" />
  </Target>
</Project><|MERGE_RESOLUTION|>--- conflicted
+++ resolved
@@ -495,14 +495,11 @@
     <Content Include="SamplePages\RadialGradientBrush\RadialGradientBrushXaml.bind">
       <SubType>Designer</SubType>
     </Content>
-<<<<<<< HEAD
     <Content Include="SamplePages\UniformGrid\UniformGrid.code" />
-=======
     <Content Include="SamplePages\LayoutTransformControl\LayoutTransformControlXaml.bind" />
     <Content Include="SamplePages\PrintHelper\PrintHelperXaml.bind">
       <SubType>Designer</SubType>
     </Content>
->>>>>>> f6a06519
   </ItemGroup>
   <ItemGroup>
     <Compile Include="App.xaml.cs">
