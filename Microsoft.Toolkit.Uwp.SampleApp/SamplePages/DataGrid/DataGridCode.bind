--- conflicted
+++ resolved
@@ -37,16 +37,8 @@
       <RowDefinition Height="Auto" />
       <RowDefinition Height="*" />
     </Grid.RowDefinitions>
-<<<<<<< HEAD
-    <CommandBar Background="{ThemeResource Brush-Main}" Margin="12" IsOpen="True" IsSticky="True" HorizontalAlignment="Stretch"
-      VerticalContentAlignment="Center" DefaultLabelPosition="Right">
-      <CommandBar.Content>
-        <TextBlock Text="DataGrid Sample : Mountains" VerticalAlignment="Center" Margin="5,0" Style="{ThemeResource SubtitleTextBlockStyle}" />
-      </CommandBar.Content>
-=======
     <StackPanel Orientation="Horizontal" Margin="12">
       <TextBlock Text="DataGrid Sample : Mountains" VerticalAlignment="Center" Margin="5,0" Style="{ThemeResource SubtitleTextBlockStyle}"></TextBlock>
->>>>>>> 900f5011
       <AppBarButton Icon="Filter" Label="Filter by">
         <AppBarButton.Flyout>
           <MenuFlyout>
