--- conflicted
+++ resolved
@@ -18,12 +18,8 @@
                         Duration="@[Duration:DoubleSlider:3000.0:0.0-10000.0]"
                         Delay="@[Delay:DoubleSlider:0.0:0.0-5000.0]"
                         EasingType="@[EasingType:Enum:EasingType.Linear]"
-<<<<<<< HEAD
-                        AutomaticallyStart="@[AutomaticallyStart:Bool:True]" />
-=======
                         EasingMode="@[EasingMode:Enum:EasingMode.EaseOut]"
                         AutomaticallyStart="@[AutomaticallyStart:Bool:True]"/>
->>>>>>> f8f73ebb
       </interactivity:Interaction.Behaviors>
     </Image>
   </Grid>
