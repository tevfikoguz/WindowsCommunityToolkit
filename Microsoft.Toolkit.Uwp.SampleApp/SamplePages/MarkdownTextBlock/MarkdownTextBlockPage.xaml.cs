﻿// ******************************************************************
// Copyright (c) Microsoft. All rights reserved.
// This code is licensed under the MIT License (MIT).
// THE CODE IS PROVIDED “AS IS”, WITHOUT WARRANTY OF ANY KIND, EXPRESS OR IMPLIED,
// INCLUDING BUT NOT LIMITED TO THE WARRANTIES OF MERCHANTABILITY,
// FITNESS FOR A PARTICULAR PURPOSE AND NONINFRINGEMENT.
// IN NO EVENT SHALL THE AUTHORS OR COPYRIGHT HOLDERS BE LIABLE FOR ANY CLAIM,
// DAMAGES OR OTHER LIABILITY, WHETHER IN AN ACTION OF CONTRACT,
// TORT OR OTHERWISE, ARISING FROM, OUT OF OR IN CONNECTION WITH
// THE CODE OR THE USE OR OTHER DEALINGS IN THE CODE.
// ******************************************************************

using System;
using Microsoft.Toolkit.Uwp.UI.Controls;
using Microsoft.Toolkit.Uwp.UI.Extensions;
using Windows.ApplicationModel;
using Windows.Storage;
using Windows.System;
<<<<<<< HEAD
using Windows.UI;
using Windows.UI.Text;
=======
using Windows.UI.Popups;
>>>>>>> b63ee188
using Windows.UI.Xaml;
using Windows.UI.Xaml.Controls;
using Windows.UI.Xaml.Documents;
using Windows.UI.Xaml.Media;

namespace Microsoft.Toolkit.Uwp.SampleApp.SamplePages
{
    public sealed partial class MarkdownTextBlockPage : Page, IXamlRenderListener
    {
        private TextBox unformattedText;

        public MarkdownTextBlockPage()
        {
            InitializeComponent();
        }

        public void OnXamlRendered(FrameworkElement control)
        {
            unformattedText = control.FindChildByName("UnformattedText") as TextBox;

            var markdownText = control.FindChildByName("MarkdownText") as MarkdownTextBlock;

            if (markdownText != null)
            {
                markdownText.LinkClicked += MarkdownText_LinkClicked;
                markdownText.CodeBlockResolving += MarkdownText_CodeBlockResolving;
            }

            SetInitalText("Loading text...");
            LoadData();
        }

        private async void LoadData()
        {
            // Load the initial demo data from the file.
            try
            {
                string initalMarkdownText = await FileIO.ReadTextAsync(await Package.Current.InstalledLocation.GetFileAsync("SamplePages\\MarkdownTextBlock\\InitialContent.md"));
                SetInitalText(initalMarkdownText);
            }
            catch (Exception)
            {
                SetInitalText("**Error Loading Content.**");
            }
        }

        private void SetInitalText(string text)
        {
            if (unformattedText != null)
            {
                unformattedText.Text = text;
            }
        }

        private async void MarkdownText_LinkClicked(object sender, LinkClickedEventArgs e)
        {
<<<<<<< HEAD
            if (Uri.TryCreate(e.Link, UriKind.Absolute, out Uri link))
            {
                await Launcher.LaunchUriAsync(link);
            }
        }

        // Custom Code Block Renderer
        private void MarkdownText_CodeBlockResolving(object sender, CodeBlockResolvingEventArgs e)
        {
            if (e.CodeLanguage == "CUSTOM")
            {
                e.Handled = true;
                e.InlineCollection.Add(new Run { Foreground = new SolidColorBrush(Colors.Red), Text = e.Text, FontWeight = FontWeights.Bold });
=======
            if (!Uri.TryCreate(e.Link, UriKind.Absolute, out Uri result))
            {
                await new MessageDialog("Masked relative links needs to be manually handled.").ShowAsync();
            }
            else
            {
                await Launcher.LaunchUriAsync(new Uri(e.Link));
>>>>>>> b63ee188
            }
        }
    }
}<|MERGE_RESOLUTION|>--- conflicted
+++ resolved
@@ -16,12 +16,9 @@
 using Windows.ApplicationModel;
 using Windows.Storage;
 using Windows.System;
-<<<<<<< HEAD
 using Windows.UI;
 using Windows.UI.Text;
-=======
 using Windows.UI.Popups;
->>>>>>> b63ee188
 using Windows.UI.Xaml;
 using Windows.UI.Xaml.Controls;
 using Windows.UI.Xaml.Documents;
@@ -78,10 +75,13 @@
 
         private async void MarkdownText_LinkClicked(object sender, LinkClickedEventArgs e)
         {
-<<<<<<< HEAD
-            if (Uri.TryCreate(e.Link, UriKind.Absolute, out Uri link))
+            if (!Uri.TryCreate(e.Link, UriKind.Absolute, out Uri result))
             {
-                await Launcher.LaunchUriAsync(link);
+                await new MessageDialog("Masked relative links needs to be manually handled.").ShowAsync();
+            }
+            else
+            {
+                await Launcher.LaunchUriAsync(new Uri(e.Link));
             }
         }
 
@@ -92,15 +92,6 @@
             {
                 e.Handled = true;
                 e.InlineCollection.Add(new Run { Foreground = new SolidColorBrush(Colors.Red), Text = e.Text, FontWeight = FontWeights.Bold });
-=======
-            if (!Uri.TryCreate(e.Link, UriKind.Absolute, out Uri result))
-            {
-                await new MessageDialog("Masked relative links needs to be manually handled.").ShowAsync();
-            }
-            else
-            {
-                await Launcher.LaunchUriAsync(new Uri(e.Link));
->>>>>>> b63ee188
             }
         }
     }
