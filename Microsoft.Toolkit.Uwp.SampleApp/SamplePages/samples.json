--- conflicted
+++ resolved
@@ -137,8 +137,9 @@
         "About": "DropShadowPanel contol allows the creation of a DropShadow for any Xaml FrameworkElement in markup.",
         "CodeUrl": "https://github.com/Microsoft/UWPCommunityToolkit/tree/master/Microsoft.Toolkit.Uwp.UI.Controls/DropShadowPanel",
         "XamlCodeFile": "DropShadowPanelXaml.bind",
-<<<<<<< HEAD
-        "Icon": "/SamplePages/DropShadowPanel/DropShadowPanel.png"
+         "Icon": "/SamplePages/DropShadowPanel/DropShadowPanel.png",
+        "BadgeUpdateVersionRequired": "Anniversary Update required",
+        "DocumentationUrl": "https://raw.githubusercontent.com/Microsoft/UWPCommunityToolkit/dev/docs/controls/DropShadowPanel.md"
       },
       {
         "Name": "InkOverlay",
@@ -146,10 +147,6 @@
         "About": "Write in with pen",
         "CodeUrl": "https://github.com/Microsoft/UWPCommunityToolkit",
         "Icon": "/SamplePages/DropShadowPanel/DropShadowPanel.png"
-=======
-        "Icon": "/SamplePages/DropShadowPanel/DropShadowPanel.png",
-        "BadgeUpdateVersionRequired": "Anniversary Update required",
-        "DocumentationUrl": "https://raw.githubusercontent.com/Microsoft/UWPCommunityToolkit/dev/docs/controls/DropShadowPanel.md"
       },
       {
         "Name": "Loading",
@@ -214,7 +211,6 @@
         "XamlCodeFile": "TextBoxRegex.bind",
         "Icon": "/SamplePages/TextBoxRegex/TextBoxRegex.png",
         "DocumentationUrl": "https://raw.githubusercontent.com/Microsoft/UWPCommunityToolkit/dev/docs/controls/TextBoxRegex.md"
->>>>>>> 0df9b344
       }
     ]
   },
