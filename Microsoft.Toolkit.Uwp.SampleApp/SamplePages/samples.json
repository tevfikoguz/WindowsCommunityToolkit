--- conflicted
+++ resolved
@@ -222,22 +222,12 @@
         "DocumentationUrl": "https://raw.githubusercontent.com/Microsoft/UWPCommunityToolkit/dev/docs/controls/TextBoxRegex.md"
       },
       {
-<<<<<<< HEAD
-        "Name": "Menu",
-        "Type": "MenuPage",
-        "About": "Represents a Windows menu control that enables you to hierarchically organize elements associated with commands and event handlers.",
-        "CodeUrl": "https://github.com/Microsoft/UWPCommunityToolkit/tree/master/Microsoft.Toolkit.Uwp.UI.Controls/Menu",
-        "XamlCodeFile": "Menu.bind",
-        "Icon": "/SamplePages/Menu/Menu.png",
-        "DocumentationUrl": "https://raw.githubusercontent.com/Microsoft/UWPCommunityToolkit/dev/docs/controls/Menu.md"
-=======
         "Name": "OrbitView",
         "Type": "OrbitViewPage",
         "About": "The OrbitView Control positions items in a circle around a center element and supports orbits and anchors.",
         "XamlCodeFile": "OrbitViewXaml.bind",
         "Icon": "/SamplePages/OrbitView/OrbitView.png",
         "DocumentationUrl": "https://raw.githubusercontent.com/Microsoft/UWPCommunityToolkit/dev/docs/controls/OrbitView.md"
->>>>>>> d588c74a
       }
     ]
   },
