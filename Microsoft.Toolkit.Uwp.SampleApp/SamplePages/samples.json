--- conflicted
+++ resolved
@@ -444,7 +444,6 @@
         "XamlCodeFile": "FocusTrackerXaml.bind",
         "Icon": "/SamplePages/FocusTracker/FocusTracker.png",
         "DocumentationUrl": "https://raw.githubusercontent.com/MicrosoftDocs/WindowsCommunityToolkitDocs/master/docs/developer-tools/FocusTracker.md"
-<<<<<<< HEAD
       },
       {
         "Name": "TokenizingTextBox",
@@ -457,20 +456,6 @@
         "Icon": "/SamplePages/TokenizingTextBox/TokenizingTextBox.png",
         "DocumentationUrl": "https://raw.githubusercontent.com/MicrosoftDocs/WindowsCommunityToolkitDocs/master/docs/controls/TokenizingTextBox.md"
       }
-=======
-      } //,
-      //{
-      //  "Name": "TokenizingTextBox",
-      //  "Type": "TokenizingTextBoxPage",
-      //  "Subcategory": "Input",
-      //  "About": "A text input control that makes suggestions and keeps track of data token items",
-      //  "CodeUrl": "https://github.com/windows-toolkit/WindowsCommunityToolkit/tree/master/Microsoft.Toolkit.Uwp.UI.Controls/TokenizingTextBox",
-      //  "CodeFile": "TokenizingTextBoxCode.bind",
-      //  "XamlCodeFile": "TokenizingTextBoxXaml.bind",
-      //  "Icon": "/SamplePages/TokenizingTextBox/TokenizingTextBox.png",
-      //  "DocumentationUrl": "https://raw.githubusercontent.com/MicrosoftDocs/WindowsCommunityToolkitDocs/master/docs/controls/TokenizingTextBox.md"
-      //}
->>>>>>> 01075ff4
     ]
   },
   {
