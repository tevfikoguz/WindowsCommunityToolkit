--- conflicted
+++ resolved
@@ -162,16 +162,10 @@
         "Name": "TileControl",
         "Type": "TileControlPage",
         "About": "A ContentControl that show an image repeated many times.The control can be synchronized with a Scrollviewer and animated easily",
-<<<<<<< HEAD
-        "CodeUrl": "https://github.com/Microsoft/UWPCommunityToolkit/tree/master/Microsoft.Toolkit.Uwp.UI.Controls/MosaicControl",
-        "XamlCodeFile": "MosaicControl.bind",
-        "Icon": "/SamplePages/MosaicControl/MosaicControl.png",
-        "DocumentationUrl": "https://raw.githubusercontent.com/Microsoft/UWPCommunityToolkit/dev/docs/controls/MosaicControl.md"
-=======
         "CodeUrl": "https://github.com/Microsoft/UWPCommunityToolkit/tree/master/Microsoft.Toolkit.Uwp.UI.Controls/TileControl",
         "XamlCodeFile": "TileControl.bind",
-        "Icon": "/SamplePages/TileControl/TileControl.png"
->>>>>>> e23487c3
+        "Icon": "/SamplePages/TileControl/TileControl.png",
+        "DocumentationUrl": "https://raw.githubusercontent.com/Microsoft/UWPCommunityToolkit/dev/docs/controls/TileControl.md"
       },
       {
         "Name": "SurfaceDialTextboxHelper",
