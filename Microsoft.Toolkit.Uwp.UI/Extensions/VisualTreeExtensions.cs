﻿// ******************************************************************
// Copyright (c) Microsoft. All rights reserved.
// This code is licensed under the MIT License (MIT).
// THE CODE IS PROVIDED “AS IS”, WITHOUT WARRANTY OF ANY KIND, EXPRESS OR IMPLIED,
// INCLUDING BUT NOT LIMITED TO THE WARRANTIES OF MERCHANTABILITY,
// FITNESS FOR A PARTICULAR PURPOSE AND NONINFRINGEMENT.
// IN NO EVENT SHALL THE AUTHORS OR COPYRIGHT HOLDERS BE LIABLE FOR ANY CLAIM,
// DAMAGES OR OTHER LIABILITY, WHETHER IN AN ACTION OF CONTRACT,
// TORT OR OTHERWISE, ARISING FROM, OUT OF OR IN CONNECTION WITH
// THE CODE OR THE USE OR OTHER DEALINGS IN THE CODE.
// ******************************************************************

using System;
using System.Collections.Generic;
using Windows.UI.Xaml;
using Windows.UI.Xaml.Media;

namespace Microsoft.Toolkit.Uwp.UI
{
    /// <summary>
    /// Defines a collection of extensions methods for UI.
    /// </summary>
    public static class VisualTreeExtensions
    {
        /// <summary>
        /// Find descendant control using its name.
        /// </summary>
        /// <param name="element">Parent element.</param>
        /// <param name="name">Name of the control to find</param>
        /// <returns>Descendant control or null if not found.</returns>
        public static FrameworkElement FindDescendantByName(this FrameworkElement element, string name)
        {
            if (element == null || string.IsNullOrWhiteSpace(name))
            {
                return null;
            }

            if (name.Equals(element.Name, StringComparison.OrdinalIgnoreCase))
            {
                return element;
            }

            var childCount = VisualTreeHelper.GetChildrenCount(element);
            for (int i = 0; i < childCount; i++)
            {
                var result = (VisualTreeHelper.GetChild(element, i) as FrameworkElement).FindDescendantByName(name);
                if (result != null)
                {
                    return result;
                }
            }

            return null;
        }

        /// <summary>
        /// Find first descendant control of a specified type.
        /// </summary>
        /// <typeparam name="T">Type to search for.</typeparam>
        /// <param name="element">Parent element.</param>
        /// <returns>Descendant control or null if not found.</returns>
        public static T FindDescendant<T>(this DependencyObject element)
            where T : DependencyObject
        {
            T retValue = null;
            var childrenCount = VisualTreeHelper.GetChildrenCount(element);

            for (var i = 0; i < childrenCount; i++)
            {
                var child = VisualTreeHelper.GetChild(element, i);
                var type = child as T;
                if (type != null)
                {
                    retValue = type;
                    break;
                }

                retValue = FindDescendant<T>(child);

                if (retValue != null)
                {
                    break;
                }
            }

            return retValue;
        }

        /// <summary>
<<<<<<< HEAD
        /// Find all descendant controls of a specified type.
        /// </summary>
        /// <typeparam name="T">Type to search for.</typeparam>
        /// <param name="element">Parent element.</param>
        /// <returns>IEnumerable of descendant controls or empty if not found.</returns>
        public static IEnumerable<T> FindDescendants<T>(this DependencyObject element)
            where T : DependencyObject
        {
            var childrenCount = VisualTreeHelper.GetChildrenCount(element);

            for (var i = 0; i < childrenCount; i++)
            {
                var child = VisualTreeHelper.GetChild(element, i);
                var type = child as T;
                if (type != null)
                {
                    yield return type;
                }

                foreach (T childofChild in child.FindDescendants<T>())
                {
                    yield return childofChild;
                }
            }
        }

        /// <summary>
        /// Find first ascendant control of a specified type.
        /// </summary>
        /// <typeparam name="T">Type to search for.</typeparam>
        /// <param name="element">Child element.</param>
        /// <returns>Ascendant control or null if not found.</returns>
        public static T FindAscendant<T>(this FrameworkElement element)
            where T : FrameworkElement
        {
            if (element.Parent == null)
            {
                return null;
            }

            if (element.Parent is T)
            {
                return element.Parent as T;
            }

            return (element.Parent as FrameworkElement).FindAscendant<T>();
        }

        /// <summary>
=======
>>>>>>> 22a21e13
        /// Find first visual ascendant control of a specified type.
        /// </summary>
        /// <typeparam name="T">Type to search for.</typeparam>
        /// <param name="element">Child element.</param>
        /// <returns>Ascendant control or null if not found.</returns>
        public static T FindVisualAscendant<T>(this FrameworkElement element)
            where T : FrameworkElement
        {
            var parent = VisualTreeHelper.GetParent(element);

            if (parent == null)
            {
                return null;
            }

            if (parent is T)
            {
                return parent as T;
            }

            return (parent as FrameworkElement).FindVisualAscendant<T>();
        }
    }
}<|MERGE_RESOLUTION|>--- conflicted
+++ resolved
@@ -87,58 +87,6 @@
         }
 
         /// <summary>
-<<<<<<< HEAD
-        /// Find all descendant controls of a specified type.
-        /// </summary>
-        /// <typeparam name="T">Type to search for.</typeparam>
-        /// <param name="element">Parent element.</param>
-        /// <returns>IEnumerable of descendant controls or empty if not found.</returns>
-        public static IEnumerable<T> FindDescendants<T>(this DependencyObject element)
-            where T : DependencyObject
-        {
-            var childrenCount = VisualTreeHelper.GetChildrenCount(element);
-
-            for (var i = 0; i < childrenCount; i++)
-            {
-                var child = VisualTreeHelper.GetChild(element, i);
-                var type = child as T;
-                if (type != null)
-                {
-                    yield return type;
-                }
-
-                foreach (T childofChild in child.FindDescendants<T>())
-                {
-                    yield return childofChild;
-                }
-            }
-        }
-
-        /// <summary>
-        /// Find first ascendant control of a specified type.
-        /// </summary>
-        /// <typeparam name="T">Type to search for.</typeparam>
-        /// <param name="element">Child element.</param>
-        /// <returns>Ascendant control or null if not found.</returns>
-        public static T FindAscendant<T>(this FrameworkElement element)
-            where T : FrameworkElement
-        {
-            if (element.Parent == null)
-            {
-                return null;
-            }
-
-            if (element.Parent is T)
-            {
-                return element.Parent as T;
-            }
-
-            return (element.Parent as FrameworkElement).FindAscendant<T>();
-        }
-
-        /// <summary>
-=======
->>>>>>> 22a21e13
         /// Find first visual ascendant control of a specified type.
         /// </summary>
         /// <typeparam name="T">Type to search for.</typeparam>
