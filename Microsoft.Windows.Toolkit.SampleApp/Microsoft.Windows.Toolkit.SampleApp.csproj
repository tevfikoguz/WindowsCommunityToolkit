﻿<?xml version="1.0" encoding="utf-8"?>
<Project ToolsVersion="14.0" DefaultTargets="Build" xmlns="http://schemas.microsoft.com/developer/msbuild/2003">
  <Import Project="$(MSBuildExtensionsPath)\$(MSBuildToolsVersion)\Microsoft.Common.props" Condition="Exists('$(MSBuildExtensionsPath)\$(MSBuildToolsVersion)\Microsoft.Common.props')" />
  <PropertyGroup>
    <Configuration Condition=" '$(Configuration)' == '' ">Debug</Configuration>
    <Platform Condition=" '$(Platform)' == '' ">x86</Platform>
    <ProjectGuid>{719C43C6-8753-4395-ADAA-2FCC70F76BF3}</ProjectGuid>
    <OutputType>AppContainerExe</OutputType>
    <AppDesignerFolder>Properties</AppDesignerFolder>
    <RootNamespace>Microsoft.Windows.Toolkit.SampleApp</RootNamespace>
    <AssemblyName>Microsoft.Windows.Toolkit.SampleApp</AssemblyName>
    <DefaultLanguage>en-US</DefaultLanguage>
    <TargetPlatformIdentifier>UAP</TargetPlatformIdentifier>
    <TargetPlatformVersion>10.0.14332.0</TargetPlatformVersion>
    <TargetPlatformMinVersion>10.0.10240.0</TargetPlatformMinVersion>
    <MinimumVisualStudioVersion>14</MinimumVisualStudioVersion>
    <FileAlignment>512</FileAlignment>
    <ProjectTypeGuids>{A5A43C5B-DE2A-4C0C-9213-0A381AF9435A};{FAE04EC0-301F-11D3-BF4B-00C04F79EFBC}</ProjectTypeGuids>
    <PackageCertificateKeyFile>Microsoft.Windows.Toolkit.SampleApp_TemporaryKey.pfx</PackageCertificateKeyFile>
  </PropertyGroup>
  <PropertyGroup Condition="'$(Configuration)|$(Platform)' == 'Debug|x86'">
    <DebugSymbols>true</DebugSymbols>
    <OutputPath>bin\x86\Debug\</OutputPath>
    <DefineConstants>DEBUG;TRACE;NETFX_CORE;WINDOWS_UWP</DefineConstants>
    <NoWarn>;2008</NoWarn>
    <DebugType>full</DebugType>
    <PlatformTarget>x86</PlatformTarget>
    <UseVSHostingProcess>false</UseVSHostingProcess>
    <ErrorReport>prompt</ErrorReport>
    <Prefer32Bit>true</Prefer32Bit>
    <DocumentationFile>
    </DocumentationFile>
    <CodeAnalysisRuleSet>Microsoft.Windows.Toolkit.SampleApp.ruleset</CodeAnalysisRuleSet>
  </PropertyGroup>
  <PropertyGroup Condition="'$(Configuration)|$(Platform)' == 'Release|x86'">
    <OutputPath>bin\x86\Release\</OutputPath>
    <DefineConstants>TRACE;NETFX_CORE;WINDOWS_UWP</DefineConstants>
    <Optimize>true</Optimize>
    <NoWarn>;2008</NoWarn>
    <DebugType>pdbonly</DebugType>
    <PlatformTarget>x86</PlatformTarget>
    <UseVSHostingProcess>false</UseVSHostingProcess>
    <ErrorReport>prompt</ErrorReport>
    <Prefer32Bit>true</Prefer32Bit>
    <UseDotNetNativeToolchain>true</UseDotNetNativeToolchain>
    <RunCodeAnalysis>true</RunCodeAnalysis>
    <TreatWarningsAsErrors>true</TreatWarningsAsErrors>
    <DocumentationFile>
    </DocumentationFile>
    <CodeAnalysisRuleSet>Microsoft.Windows.Toolkit.SampleApp.ruleset</CodeAnalysisRuleSet>
  </PropertyGroup>
  <PropertyGroup Condition="'$(Configuration)|$(Platform)' == 'Debug|ARM'">
    <DebugSymbols>true</DebugSymbols>
    <OutputPath>bin\ARM\Debug\</OutputPath>
    <DefineConstants>DEBUG;TRACE;NETFX_CORE;WINDOWS_UWP</DefineConstants>
    <NoWarn>;2008</NoWarn>
    <DebugType>full</DebugType>
    <PlatformTarget>ARM</PlatformTarget>
    <UseVSHostingProcess>false</UseVSHostingProcess>
    <ErrorReport>prompt</ErrorReport>
    <Prefer32Bit>true</Prefer32Bit>
    <CodeAnalysisRuleSet>Microsoft.Windows.Toolkit.SampleApp.ruleset</CodeAnalysisRuleSet>
  </PropertyGroup>
  <PropertyGroup Condition="'$(Configuration)|$(Platform)' == 'Release|ARM'">
    <OutputPath>bin\ARM\Release\</OutputPath>
    <DefineConstants>TRACE;NETFX_CORE;WINDOWS_UWP</DefineConstants>
    <Optimize>true</Optimize>
    <NoWarn>;2008</NoWarn>
    <DebugType>pdbonly</DebugType>
    <PlatformTarget>ARM</PlatformTarget>
    <UseVSHostingProcess>false</UseVSHostingProcess>
    <ErrorReport>prompt</ErrorReport>
    <Prefer32Bit>true</Prefer32Bit>
    <UseDotNetNativeToolchain>true</UseDotNetNativeToolchain>
    <RunCodeAnalysis>true</RunCodeAnalysis>
    <TreatWarningsAsErrors>true</TreatWarningsAsErrors>
    <DocumentationFile>
    </DocumentationFile>
    <CodeAnalysisRuleSet>Microsoft.Windows.Toolkit.SampleApp.ruleset</CodeAnalysisRuleSet>
  </PropertyGroup>
  <PropertyGroup Condition="'$(Configuration)|$(Platform)' == 'Debug|x64'">
    <DebugSymbols>true</DebugSymbols>
    <OutputPath>bin\x64\Debug\</OutputPath>
    <DefineConstants>DEBUG;TRACE;NETFX_CORE;WINDOWS_UWP</DefineConstants>
    <NoWarn>;2008</NoWarn>
    <DebugType>full</DebugType>
    <PlatformTarget>x64</PlatformTarget>
    <UseVSHostingProcess>false</UseVSHostingProcess>
    <ErrorReport>prompt</ErrorReport>
    <Prefer32Bit>true</Prefer32Bit>
    <CodeAnalysisRuleSet>Microsoft.Windows.Toolkit.SampleApp.ruleset</CodeAnalysisRuleSet>
  </PropertyGroup>
  <PropertyGroup Condition="'$(Configuration)|$(Platform)' == 'Release|x64'">
    <OutputPath>bin\x64\Release\</OutputPath>
    <DefineConstants>TRACE;NETFX_CORE;WINDOWS_UWP</DefineConstants>
    <Optimize>true</Optimize>
    <NoWarn>;2008</NoWarn>
    <DebugType>pdbonly</DebugType>
    <PlatformTarget>x64</PlatformTarget>
    <UseVSHostingProcess>false</UseVSHostingProcess>
    <ErrorReport>prompt</ErrorReport>
    <Prefer32Bit>true</Prefer32Bit>
    <UseDotNetNativeToolchain>true</UseDotNetNativeToolchain>
    <RunCodeAnalysis>true</RunCodeAnalysis>
    <TreatWarningsAsErrors>true</TreatWarningsAsErrors>
    <DocumentationFile>
    </DocumentationFile>
    <CodeAnalysisRuleSet>Microsoft.Windows.Toolkit.SampleApp.ruleset</CodeAnalysisRuleSet>
  </PropertyGroup>
  <ItemGroup>
    <!-- A reference to the entire .Net Framework and Windows SDK are automatically included -->
    <Content Include="Assets\Photos\BigFourSummerHeat.png" />
    <Content Include="Assets\Photos\BisonBadlandsChillin.png" />
    <Content Include="Assets\Photos\ColumbiaRiverGorge.png" />
    <Content Include="Assets\Photos\GiantSlabInOregon.png" />
    <Content Include="Assets\Photos\GrandTetons.png" />
    <Content Include="Assets\Photos\ImageExPlaceholder.jpg" />
    <Content Include="Assets\Photos\LakeAnnMushroom.png" />
    <Content Include="Assets\Photos\LunchBreak.png" />
    <Content Include="Assets\Photos\MilkyWayStHelensHikePurple.png" />
    <Content Include="Assets\Photos\MitchellButtes.png" />
    <Content Include="Assets\Photos\MultnomahFalls.png" />
    <Content Include="Assets\Photos\NorthernCascadesReflection.png" />
    <Content Include="Assets\Photos\NovemberHikeWaterfall.png" />
    <Content Include="Assets\Photos\OregonWineryNamaste.png" />
    <Content Include="Assets\Photos\Owl.png" />
    <Content Include="Assets\Photos\PaintedHillsPathway.png" />
    <Content Include="Assets\Photos\RunningDogPacificCity.png" />
    <Content Include="Assets\Photos\ShootingOnAutoOnTheDrone.png" />
    <Content Include="Assets\Photos\SmithnRockDownTheRiverView.png" />
    <Content Include="Assets\Photos\SnowyInterbayt.png" />
    <Content Include="Assets\Photos\SpeedTripleAtristsPoint.png" />
    <Content Include="Assets\Photos\Van.png" />
    <Content Include="Assets\Photos\WestSeattleView.png" />
<<<<<<< HEAD
    <Content Include="Icons\Behaviors.png" />
=======
    <Content Include="Assets\Win-App-Toolkit-logo-ccc.png" />
    <Content Include="Assets\Win-App-Toolkit-logo-emboss.png" />
    <Content Include="Assets\Win-App-Toolkit-logo.png" />
    <Content Include="Icons\About.png" />
    <Content Include="Icons\Foundation.png" />
    <Content Include="Icons\Layouts.png" />
>>>>>>> 54b0de25
    <Content Include="Icons\Notifications.png" />
    <Content Include="Icons\Services.png" />
    <Content Include="SamplePages\Bing Service\BingCode.txt" />
    <Content Include="SamplePages\Bing Service\icon.png" />
    <Content Include="SamplePages\Carousel\icon.jpg" />
    <Content Include="SamplePages\Carousel\CarouselCode.txt" />
    <Content Include="SamplePages\Twitter Service\TwitterCode.txt" />
    <Content Include="SamplePages\Twitter Service\icon.png" />
    <Content Include="SamplePages\Facebook Service\FacebookCode.txt" />
    <Content Include="SamplePages\Facebook Service\icon.png" />
    <Content Include="SamplePages\HamburgerMenu\HamburgerMenuCode.txt" />
    <Content Include="SamplePages\HamburgerMenu\icon.jpg" />
    <Content Include="SamplePages\HeaderedTextBlock\HeaderedTextBlockCode.txt" />
    <Content Include="SamplePages\ImageEx\icon.jpg" />
    <Content Include="SamplePages\ImageEx\ImageExCode.txt" />
    <Content Include="SamplePages\OffsetBehavior\offsetBehavior.gif" />
    <Content Include="SamplePages\OffsetBehavior\OffsetBehaviorCode.txt" />
    <Content Include="SamplePages\OpacityBehavior\opacityBehavior.gif" />
    <Content Include="SamplePages\OpacityBehavior\OpacityBehaviorCode.txt" />
    <Content Include="SamplePages\PullToRefreshListView\icon.PNG" />
    <Content Include="SamplePages\PullToRefreshListView\PullToRefreshListViewCode.txt" />
    <Content Include="SamplePages\RadialGauge\icon.jpg" />
    <Content Include="SamplePages\RadialGauge\RadialGaugeCode.txt" />
    <Content Include="SamplePages\RangeSelector\icon.jpg" />
    <Content Include="SamplePages\ResponsiveGridView\icon.jpg" />
    <Content Include="SamplePages\RotationBehavior\rotationBehavior.gif" />
    <Content Include="SamplePages\RotationBehavior\RotationBehaviorCode.txt" />
    <Content Include="SamplePages\ScaleBehavior\scaleBehavior.gif" />
    <Content Include="SamplePages\ScaleBehavior\ScaleBehaviorCode.txt" />
    <Content Include="SamplePages\SlidableListItem\icon.png" />
    <Content Include="SamplePages\SlidableListItem\SlidableListItemCode.txt" />
    <Content Include="SamplePages\VariableSizedGridView\icon.jpg" />
    <Content Include="SamplePages\VariableSizedGridView\VariableSizedGridViewCode.txt" />
    <Content Include="Assets\Photos\Photos.json" />
    <Content Include="Assets\Photos\OnlinePhotos.json" />
    <None Include="Microsoft.Windows.Toolkit.SampleApp.ruleset" />
    <None Include="project.json" />
    <Content Include="Assets\Html\CSharp.html" />
    <Content Include="Assets\Html\Json.html" />
    <Content Include="Assets\Html\Xaml.html" />
    <Content Include="Assets\Html\Xml.html" />
    <Content Include="Assets\Prettify\prettify.css" />
    <Content Include="Assets\Prettify\prettify.js" />
    <Content Include="Assets\Prettify\run_prettify.js" />
    <Content Include="SamplePages\RangeSelector\RangeSelectorCode.txt" />
    <Content Include="SamplePages\ResponsiveGridView\ResponsiveGridViewCode.txt" />
    <Content Include="SamplePages\samples.json" />
    <None Include="readme.md" />
  </ItemGroup>
  <ItemGroup>
    <Compile Include="App.xaml.cs">
      <DependentUpon>App.xaml</DependentUpon>
    </Compile>
    <Compile Include="Common\DelegateCommand{T}.cs" />
    <Compile Include="Common\SolidColorBrushConverter.cs" />
    <Compile Include="Common\DelegateCommand.cs" />
    <Compile Include="Controls\CodeRenderer\CodeRenderer.Properties.cs" />
    <Compile Include="Controls\CodeRenderer\CodeRenderer.cs" />
    <Compile Include="Controls\PropertyControl.xaml.cs">
      <DependentUpon>PropertyControl.xaml</DependentUpon>
    </Compile>
    <Compile Include="Data\PhotoDataItem.cs" />
    <Compile Include="Data\PhotosDataSource.cs" />
    <Compile Include="Models\Item.cs" />
    <Compile Include="Models\PropertyDescriptor\SliderPropertyOptions.cs" />
    <Compile Include="Models\PropertyDescriptor\ValueHolder.cs" />
    <Compile Include="Models\PropertyDescriptor\PropertyOptions.cs" />
    <Compile Include="Models\PropertyDescriptor\PropertyKind.cs" />
    <Compile Include="Models\PropertyDescriptor\PropertyDescriptor.cs" />
    <Compile Include="Common\BindableBase.cs" />
    <Compile Include="SamplePages\Bing Service\BingPage.xaml.cs">
      <DependentUpon>BingPage.xaml</DependentUpon>
    </Compile>
    <Compile Include="SamplePages\Carousel\CarouselPage.xaml.cs">
      <DependentUpon>CarouselPage.xaml</DependentUpon>
    </Compile>
    <Compile Include="SamplePages\Twitter Service\TwitterPage.xaml.cs">
      <DependentUpon>TwitterPage.xaml</DependentUpon>
    </Compile>
    <Compile Include="SamplePages\OffsetBehavior\OffsetBehaviorPage.xaml.cs">
      <DependentUpon>OffsetBehaviorPage.xaml</DependentUpon>
    </Compile>
    <Compile Include="SamplePages\OpacityBehavior\OpacityBehaviorPage.xaml.cs">
      <DependentUpon>OpacityBehaviorPage.xaml</DependentUpon>
    </Compile>
    <Compile Include="SamplePages\Facebook Service\FacebookPage.xaml.cs">
      <DependentUpon>FacebookPage.xaml</DependentUpon>
    </Compile>
    <Compile Include="SamplePages\HamburgerMenu\HamburgerMenuPage.xaml.cs">
      <DependentUpon>HamburgerMenuPage.xaml</DependentUpon>
    </Compile>
    <Compile Include="SamplePages\HamburgerMenu\OptionMenuItem.cs" />
    <Compile Include="SamplePages\HeaderedTextBlock\HeaderedTextBlockPage.xaml.cs">
      <DependentUpon>HeaderedTextBlockPage.xaml</DependentUpon>
    </Compile>
    <Compile Include="SamplePages\ImageEx\ImageExPage.xaml.cs">
      <DependentUpon>ImageExPage.xaml</DependentUpon>
    </Compile>
    <Compile Include="SamplePages\PullToRefreshListView\PullToRefreshListViewPage.xaml.cs">
      <DependentUpon>PullToRefreshListViewPage.xaml</DependentUpon>
    </Compile>
    <Compile Include="SamplePages\RotationBehavior\RotationBehaviorPage.xaml.cs">
      <DependentUpon>RotationBehaviorPage.xaml</DependentUpon>
    </Compile>
    <Compile Include="SamplePages\ScaleBehavior\ScaleBehaviorPage.xaml.cs">
      <DependentUpon>ScaleBehaviorPage.xaml</DependentUpon>
    </Compile>
    <Compile Include="SamplePages\SlidableListItem\SlidableListItemPage.xaml.cs">
      <DependentUpon>SlidableListItemPage.xaml</DependentUpon>
    </Compile>
    <Compile Include="SamplePages\RadialGauge\RadialGaugePage.xaml.cs" />
    <Compile Include="SamplePages\VariableSizedGridView\VariableSizedGridViewPage.xaml.cs">
      <DependentUpon>VariableSizedGridViewPage.xaml</DependentUpon>
    </Compile>
    <Compile Include="SamplePages\RangeSelector\RangeSelectorPage.xaml.cs">
      <DependentUpon>RangeSelectorPage.xaml</DependentUpon>
    </Compile>
    <Compile Include="Shell.xaml.cs">
      <DependentUpon>Shell.xaml</DependentUpon>
    </Compile>
    <Compile Include="Models\Option.cs" />
    <Compile Include="Models\SampleCategory.cs" />
    <Compile Include="Models\Sample.cs" />
    <Compile Include="Models\Samples.cs" />
    <Compile Include="Pages\About.xaml.cs">
      <DependentUpon>About.xaml</DependentUpon>
    </Compile>
    <Compile Include="SamplePages\ResponsiveGridView\ResponsiveGridViewPage.xaml.cs">
      <DependentUpon>ResponsiveGridViewPage.xaml</DependentUpon>
    </Compile>
    <Compile Include="Pages\SamplePicker.xaml.cs">
      <DependentUpon>SamplePicker.xaml</DependentUpon>
    </Compile>
    <Compile Include="Properties\AssemblyInfo.cs" />
  </ItemGroup>
  <ItemGroup>
    <AppxManifest Include="Package.appxmanifest">
      <SubType>Designer</SubType>
    </AppxManifest>
    <None Include="Microsoft.Windows.Toolkit.SampleApp_TemporaryKey.pfx" />
  </ItemGroup>
  <ItemGroup>
    <Content Include="Properties\Default.rd.xml" />
    <Content Include="Assets\LockScreenLogo.scale-200.png" />
    <Content Include="Assets\SplashScreen.scale-200.png" />
    <Content Include="Assets\Square150x150Logo.scale-200.png" />
    <Content Include="Assets\Square44x44Logo.scale-200.png" />
    <Content Include="Assets\Square44x44Logo.targetsize-24_altform-unplated.png" />
    <Content Include="Assets\StoreLogo.png" />
    <Content Include="Assets\Wide310x150Logo.scale-200.png" />
  </ItemGroup>
  <ItemGroup>
    <ApplicationDefinition Include="App.xaml">
      <Generator>MSBuild:Compile</Generator>
      <SubType>Designer</SubType>
    </ApplicationDefinition>
    <Page Include="Controls\PropertyControl.xaml">
      <SubType>Designer</SubType>
      <Generator>MSBuild:Compile</Generator>
    </Page>
    <Page Include="SamplePages\Bing Service\BingPage.xaml">
      <Generator>MSBuild:Compile</Generator>
      <SubType>Designer</SubType>
    </Page>
    <Page Include="SamplePages\Carousel\CarouselPage.xaml">
      <Generator>MSBuild:Compile</Generator>
      <SubType>Designer</SubType>
    </Page>
    <Page Include="SamplePages\OffsetBehavior\OffsetBehaviorPage.xaml">
      <SubType>Designer</SubType>
      <Generator>MSBuild:Compile</Generator>
    </Page>
    <Page Include="SamplePages\OpacityBehavior\OpacityBehaviorPage.xaml">
      <SubType>Designer</SubType>
      <Generator>MSBuild:Compile</Generator>
    </Page>
    <Page Include="SamplePages\Twitter Service\TwitterPage.xaml">
      <Generator>MSBuild:Compile</Generator>
      <SubType>Designer</SubType>
    </Page>
    <Page Include="SamplePages\Facebook Service\FacebookPage.xaml">
      <Generator>MSBuild:Compile</Generator>
      <SubType>Designer</SubType>
    </Page>
    <Page Include="SamplePages\HamburgerMenu\HamburgerMenuPage.xaml">
      <Generator>MSBuild:Compile</Generator>
      <SubType>Designer</SubType>
    </Page>
    <Page Include="SamplePages\HeaderedTextBlock\HeaderedTextBlockPage.xaml">
      <SubType>Designer</SubType>
      <Generator>MSBuild:Compile</Generator>
    </Page>
    <Page Include="SamplePages\ImageEx\ImageExPage.xaml">
      <Generator>MSBuild:Compile</Generator>
      <SubType>Designer</SubType>
    </Page>
    <Page Include="SamplePages\PullToRefreshListView\PullToRefreshListViewPage.xaml">
      <SubType>Designer</SubType>
      <Generator>MSBuild:Compile</Generator>
    </Page>
    <Page Include="SamplePages\RadialGauge\RadialGaugePage.xaml">
      <Generator>MSBuild:Compile</Generator>
      <SubType>Designer</SubType>
    </Page>
    <Page Include="SamplePages\RangeSelector\RangeSelectorPage.xaml">
      <Generator>MSBuild:Compile</Generator>
      <SubType>Designer</SubType>
    </Page>
    <Page Include="SamplePages\RotationBehavior\RotationBehaviorPage.xaml">
      <SubType>Designer</SubType>
      <Generator>MSBuild:Compile</Generator>
    </Page>
    <Page Include="SamplePages\ScaleBehavior\ScaleBehaviorPage.xaml">
      <SubType>Designer</SubType>
      <Generator>MSBuild:Compile</Generator>
    </Page>
    <Page Include="SamplePages\SlidableListItem\SlidableListItemPage.xaml">
      <SubType>Designer</SubType>
      <Generator>MSBuild:Compile</Generator>
    </Page>
    <Page Include="SamplePages\VariableSizedGridView\VariableSizedGridViewPage.xaml">
      <Generator>MSBuild:Compile</Generator>
      <SubType>Designer</SubType>
    </Page>
    <Page Include="Shell.xaml">
      <Generator>MSBuild:Compile</Generator>
      <SubType>Designer</SubType>
    </Page>
    <Page Include="Pages\About.xaml">
      <SubType>Designer</SubType>
      <Generator>MSBuild:Compile</Generator>
    </Page>
    <Page Include="SamplePages\ResponsiveGridView\ResponsiveGridViewPage.xaml">
      <SubType>Designer</SubType>
      <Generator>MSBuild:Compile</Generator>
    </Page>
    <Page Include="Pages\SamplePicker.xaml">
      <SubType>Designer</SubType>
      <Generator>MSBuild:Compile</Generator>
    </Page>
  </ItemGroup>
  <ItemGroup>
    <ProjectReference Include="..\Microsoft.Windows.Toolkit.Services\Microsoft.Windows.Toolkit.Services.csproj">
      <Project>{7189a42d-6f1a-4fa3-8e00-e2c14fdf167a}</Project>
      <Name>Microsoft.Windows.Toolkit.Services</Name>
    </ProjectReference>
    <ProjectReference Include="..\Microsoft.Windows.Toolkit.UI.Animations\Microsoft.Windows.Toolkit.UI.Animations.csproj">
      <Project>{b24a296c-b3eb-4e06-a64e-74ac2d1acc91}</Project>
      <Name>Microsoft.Windows.Toolkit.UI.Animations</Name>
    </ProjectReference>
    <ProjectReference Include="..\Microsoft.Windows.Toolkit.UI.Controls\Microsoft.Windows.Toolkit.UI.Controls.csproj">
      <Project>{e9faabfb-d726-42c1-83c1-cb46a29fea81}</Project>
      <Name>Microsoft.Windows.Toolkit.UI.Controls</Name>
    </ProjectReference>
    <ProjectReference Include="..\Microsoft.Windows.Toolkit.UI\Microsoft.Windows.Toolkit.UI.csproj">
      <Project>{3dd8aa7c-3569-4e51-992f-0c2257e8878e}</Project>
      <Name>Microsoft.Windows.Toolkit.UI</Name>
    </ProjectReference>
    <ProjectReference Include="..\Microsoft.Windows.Toolkit\Microsoft.Windows.Toolkit.csproj">
      <Project>{805F80DF-75C6-4C2F-8FD9-B47F6D0DF5A3}</Project>
      <Name>Microsoft.Windows.Toolkit</Name>
    </ProjectReference>
  </ItemGroup>
  <ItemGroup />
  <PropertyGroup Condition=" '$(VisualStudioVersion)' == '' or '$(VisualStudioVersion)' &lt; '14.0' ">
    <VisualStudioVersion>14.0</VisualStudioVersion>
  </PropertyGroup>
  <Import Project="$(MSBuildExtensionsPath)\Microsoft\WindowsXaml\v$(VisualStudioVersion)\Microsoft.Windows.UI.Xaml.CSharp.targets" />
  <!-- To modify your build process, add your task inside one of the targets below and uncomment it. 
       Other similar extension points exist, see Microsoft.Common.targets.
  <Target Name="BeforeBuild">
  </Target>
  <Target Name="AfterBuild">
  </Target>
  -->
</Project><|MERGE_RESOLUTION|>--- conflicted
+++ resolved
@@ -132,16 +132,13 @@
     <Content Include="Assets\Photos\SpeedTripleAtristsPoint.png" />
     <Content Include="Assets\Photos\Van.png" />
     <Content Include="Assets\Photos\WestSeattleView.png" />
-<<<<<<< HEAD
     <Content Include="Icons\Behaviors.png" />
-=======
     <Content Include="Assets\Win-App-Toolkit-logo-ccc.png" />
     <Content Include="Assets\Win-App-Toolkit-logo-emboss.png" />
     <Content Include="Assets\Win-App-Toolkit-logo.png" />
     <Content Include="Icons\About.png" />
     <Content Include="Icons\Foundation.png" />
     <Content Include="Icons\Layouts.png" />
->>>>>>> 54b0de25
     <Content Include="Icons\Notifications.png" />
     <Content Include="Icons\Services.png" />
     <Content Include="SamplePages\Bing Service\BingCode.txt" />
