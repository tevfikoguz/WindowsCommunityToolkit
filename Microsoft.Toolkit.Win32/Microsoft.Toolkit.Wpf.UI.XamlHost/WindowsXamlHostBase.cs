--- conflicted
+++ resolved
@@ -172,14 +172,6 @@
             {
                 IsDisposed = true;
 
-<<<<<<< HEAD
-                _xamlSource.TakeFocusRequested -= OnTakeFocusRequested;
-                ChildInternal = null;
-
-                _windowsXamlManager?.Dispose();
-
-                // _xamlSource.Dispose();
-=======
                 if (_xamlSource != null)
                 {
                     _xamlSource.TakeFocusRequested -= OnTakeFocusRequested;
@@ -189,7 +181,6 @@
 
                 _windowsXamlManager?.Dispose();
                 _xamlSource?.Dispose();
->>>>>>> a3ce0b2d
             }
         }
     }
