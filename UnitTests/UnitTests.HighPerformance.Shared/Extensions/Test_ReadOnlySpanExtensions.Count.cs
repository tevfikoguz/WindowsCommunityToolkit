--- conflicted
+++ resolved
@@ -62,14 +62,11 @@
         {
             var value = new Int(37438941);
 
-<<<<<<< HEAD
-=======
             // We can skip the most expensive test in this case, as we're not testing
             // a SIMD enabled path. The last test requires a very high memory usage which
             // sometimes causes the CI test runner to fail with an out of memory exception.
             // Since we don't need to double check overflows in the managed case, which is
             // just a classic linear loop with some optimizations, omitting this case is fine.
->>>>>>> f4b87e11
             foreach (var count in TestCounts.Slice(0, TestCounts.Length - 1))
             {
                 var random = new Random(count);
