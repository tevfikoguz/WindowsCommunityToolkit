<Project>

  <PropertyGroup>
    <Authors>Microsoft</Authors>
    <PackageRequireLicenseAcceptance>true</PackageRequireLicenseAcceptance>
    <NoPackageAnalysis>true</NoPackageAnalysis>
    <PackageIconUrl>https://raw.githubusercontent.com/Microsoft/UWPCommunityToolkit/master/build/nuget.png</PackageIconUrl>
    <PackageProjectUrl>https://github.com/Microsoft/UWPCommunityToolkit</PackageProjectUrl>
    <PackageLicenseUrl>https://github.com/Microsoft/UWPCommunityToolkit/blob/master/license.md</PackageLicenseUrl>
    <PackageReleaseNotes>v2.0: https://github.com/Microsoft/UWPCommunityToolkit/releases/tag/v2.0.0 </PackageReleaseNotes>
    <Copyright>© Microsoft Corporation. All rights reserved.</Copyright>


    
    <CodeAnalysisRuleSet>$(MSBuildThisFileDirectory)Toolkit.ruleset</CodeAnalysisRuleSet>
    
    <DefaultLanguage>en-US</DefaultLanguage>

    <IsDesignProject>$(MSBuildProjectName.EndsWith('.Design'))</IsDesignProject>
    <IsTestProject>$(MSBuildProjectName.Contains('Test'))</IsTestProject>
    <IsUwpProject Condition="'$(IsDesignProject)' != 'true'">$(MSBuildProjectName.Contains('Uwp'))</IsUwpProject>
    <IsSampleProject>$(MSBuildProjectName.Contains('Sample'))</IsSampleProject>

<<<<<<< HEAD
    <GenerateDocumentationFile Condition="'$(IsTestProject)' != 'true' and '$(IsSampleProject)' != 'true' and '$(IsDesignProject)' != 'true'">true</GenerateDocumentationFile>
=======
    
>>>>>>> 596ef812
    
    <UwpMetaPackageVersion>5.3.4</UwpMetaPackageVersion>
    <DefaultTargetPlatformVersion>15063</DefaultTargetPlatformVersion>
    <DefaultTargetPlatformMinVersion>14393</DefaultTargetPlatformMinVersion>
  </PropertyGroup>

  <Choose>
    <When Condition="'$(IsTestProject)' != 'true' and '$(IsSampleProject)' != 'true'">
      <PropertyGroup>
        <GenerateDocumentationFile>true</GenerateDocumentationFile>    
      </PropertyGroup>
    </When>
  </Choose>

<<<<<<< HEAD
  <ItemGroup Condition="'$(IsTestProject)' != 'true' and '$(SourceLinkEnabled)' != 'false'">
    <PackageReference Include="SourceLink.Create.CommandLine" Version="2.2.0" PrivateAssets="All" />
  </ItemGroup>
  <ItemGroup Condition="'$(IsTestProject)' != 'true' and '$(IsSampleProject)' != 'true' and '$(IsDesignProject)' != 'true'">
    <!--<PackageReference Include="Microsoft.VisualStudio.Threading.Analyzers" Version="15.3.83" PrivateAssets="all" />-->
    <PackageReference Include="StyleCop.Analyzers" Version="1.0.2" PrivateAssets="all" />
=======
  <Choose>
    <When Condition="'$(IsUwpProject)' == 'true' and '$(IsSampleProject)' != 'true'">
      <PropertyGroup>
        <GenerateLibraryLayout>true</GenerateLibraryLayout>
      </PropertyGroup>
      
      <ItemGroup>
        <PackageReference Include="MSBuild.Sdk.Extras" Version="1.0.9" PrivateAssets="all" />
      </ItemGroup>
    </When>
  </Choose>
>>>>>>> 596ef812

  <Choose>
    <When Condition="'$(IsTestProject)' != 'true' and '$(SourceLinkEnabled)' != 'false' and '$(IsSampleProject)' != 'true'">
      <ItemGroup>
        <PackageReference Include="SourceLink.Create.CommandLine" Version="2.2.0" PrivateAssets="All" />
      </ItemGroup>
    </When>
  </Choose>

  <Choose>
    <When Condition="'$(IsTestProject)' != 'true' and '$(IsSampleProject)' != 'true'">
      <ItemGroup>
        <!--<PackageReference Include="Microsoft.VisualStudio.Threading.Analyzers" Version="15.3.83" PrivateAssets="all" />-->
        <PackageReference Include="StyleCop.Analyzers" Version="1.0.2" PrivateAssets="all" />

        <EmbeddedResource Include="**\*.rd.xml" />
        <Page Include="**\*.xaml" Exclude="**\bin\**\*.xaml;**\obj\**\*.xaml" SubType="Designer" Generator="MSBuild:Compile" />
        <Compile Update="**\*.xaml.cs" DependentUpon="%(Filename)" />
      </ItemGroup>
    </When>
  </Choose>
  
  <PropertyGroup>
    <NerdbankGitVersioningVersion>2.0.37-beta</NerdbankGitVersioningVersion>
  </PropertyGroup>

  <ItemGroup>
    <PackageReference Include="Nerdbank.GitVersioning" Version="2.0.37-beta" PrivateAssets="all" />
  </ItemGroup>

  <!-- https://github.com/NuGet/Home/issues/4337 -->
  <ImportGroup Condition=" '$(ExcludeRestorePackageImports)' == 'true' ">
    <Import Project="$(UserProfile)\.nuget\packages\nerdbank.gitversioning\$(NerdbankGitVersioningVersion)\buildCrossTargeting\Nerdbank.GitVersioning.targets"
            Condition="Exists('$(UserProfile)\.nuget\packages\nerdbank.gitversioning\$(NerdbankGitVersioningVersion)\buildCrossTargeting\Nerdbank.GitVersioning.targets')" />
  </ImportGroup>
  <Target Name="FixUpVersion"
          BeforeTargets="_GenerateRestoreProjectSpec"
          DependsOnTargets="GetBuildVersion"
          Condition=" '$(NerdbankGitVersioningTasksPath)' != '' " />
</Project><|MERGE_RESOLUTION|>--- conflicted
+++ resolved
@@ -16,16 +16,11 @@
     
     <DefaultLanguage>en-US</DefaultLanguage>
 
-    <IsDesignProject>$(MSBuildProjectName.EndsWith('.Design'))</IsDesignProject>
+    <IsDesignProject>$(MSBuildProjectName.Contains('.Design'))</IsDesignProject>
     <IsTestProject>$(MSBuildProjectName.Contains('Test'))</IsTestProject>
     <IsUwpProject Condition="'$(IsDesignProject)' != 'true'">$(MSBuildProjectName.Contains('Uwp'))</IsUwpProject>
     <IsSampleProject>$(MSBuildProjectName.Contains('Sample'))</IsSampleProject>
-
-<<<<<<< HEAD
-    <GenerateDocumentationFile Condition="'$(IsTestProject)' != 'true' and '$(IsSampleProject)' != 'true' and '$(IsDesignProject)' != 'true'">true</GenerateDocumentationFile>
-=======
-    
->>>>>>> 596ef812
+ 
     
     <UwpMetaPackageVersion>5.3.4</UwpMetaPackageVersion>
     <DefaultTargetPlatformVersion>15063</DefaultTargetPlatformVersion>
@@ -33,23 +28,15 @@
   </PropertyGroup>
 
   <Choose>
-    <When Condition="'$(IsTestProject)' != 'true' and '$(IsSampleProject)' != 'true'">
+    <When Condition="'$(IsTestProject)' != 'true' and '$(IsSampleProject)' != 'true' and '$(IsDesignProject)' != 'true'">
       <PropertyGroup>
         <GenerateDocumentationFile>true</GenerateDocumentationFile>    
       </PropertyGroup>
     </When>
   </Choose>
 
-<<<<<<< HEAD
-  <ItemGroup Condition="'$(IsTestProject)' != 'true' and '$(SourceLinkEnabled)' != 'false'">
-    <PackageReference Include="SourceLink.Create.CommandLine" Version="2.2.0" PrivateAssets="All" />
-  </ItemGroup>
-  <ItemGroup Condition="'$(IsTestProject)' != 'true' and '$(IsSampleProject)' != 'true' and '$(IsDesignProject)' != 'true'">
-    <!--<PackageReference Include="Microsoft.VisualStudio.Threading.Analyzers" Version="15.3.83" PrivateAssets="all" />-->
-    <PackageReference Include="StyleCop.Analyzers" Version="1.0.2" PrivateAssets="all" />
-=======
   <Choose>
-    <When Condition="'$(IsUwpProject)' == 'true' and '$(IsSampleProject)' != 'true'">
+    <When Condition="'$(IsUwpProject)' == 'true' and '$(IsSampleProject)' != 'true' and '$(IsDesignProject)' != 'true'">
       <PropertyGroup>
         <GenerateLibraryLayout>true</GenerateLibraryLayout>
       </PropertyGroup>
@@ -59,7 +46,6 @@
       </ItemGroup>
     </When>
   </Choose>
->>>>>>> 596ef812
 
   <Choose>
     <When Condition="'$(IsTestProject)' != 'true' and '$(SourceLinkEnabled)' != 'false' and '$(IsSampleProject)' != 'true'">
@@ -70,7 +56,7 @@
   </Choose>
 
   <Choose>
-    <When Condition="'$(IsTestProject)' != 'true' and '$(IsSampleProject)' != 'true'">
+    <When Condition="'$(IsTestProject)' != 'true' and '$(IsSampleProject)' != 'true' and '$(IsDesignProject)' != 'true'">
       <ItemGroup>
         <!--<PackageReference Include="Microsoft.VisualStudio.Threading.Analyzers" Version="15.3.83" PrivateAssets="all" />-->
         <PackageReference Include="StyleCop.Analyzers" Version="1.0.2" PrivateAssets="all" />
